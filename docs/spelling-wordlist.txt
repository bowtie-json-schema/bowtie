--- conflicted
+++ resolved
@@ -27,10 +27,6 @@
 validator
 
 # Language names, which can disappear after we have a Language data file
-<<<<<<< HEAD
-dotnet
-cpp
-=======
 clojure
 cpp
 dotnet
@@ -39,5 +35,4 @@
 kotlin
 lua
 php
-scala
->>>>>>> 2b8b7c8c
+scala