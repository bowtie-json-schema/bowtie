--- conflicted
+++ resolved
@@ -36,7 +36,6 @@
         with:
           name: previous-reports
           path: previous
-<<<<<<< HEAD
 
   dialects:
     runs-on: ubuntu-latest
@@ -48,21 +47,7 @@
         id: dialects-matrix
         run: |
           printf 'dialects=%s\n' "$(jq -c '[.[].shortName]' data/dialects.json)" >> $GITHUB_OUTPUT
-
-=======
-
-  dialects:
-    runs-on: ubuntu-latest
-    outputs:
-      dialects: ${{ steps.dialects-matrix.outputs.dialects }}
-    steps:
-      - uses: actions/checkout@v4
-      - name: Collect supported dialects
-        id: dialects-matrix
-        run: |
-          printf 'dialects=%s\n' "$(jq -c '[.[].shortName]' data/dialects.json)" >> $GITHUB_OUTPUT
-
->>>>>>> 22ba51fd
+  
   regenerate-reports:
     needs: dialects
     runs-on: ubuntu-latest
@@ -89,7 +74,6 @@
       #        in aiodocker. More diagnosis needed to see what the heck is
       #        happening.
       - name: Pre-fetch all images
-<<<<<<< HEAD
         run: |
           for each in implementations/*; do
             docker pull "ghcr.io/bowtie-json-schema/$(basename $each):latest" &
@@ -103,21 +87,6 @@
       - run: docker system df
         if: always()
 
-=======
-        run: |
-          for each in implementations/*; do
-            docker pull "ghcr.io/bowtie-json-schema/$(basename $each):latest" &
-          done
-          wait
-
-      - name: Generate a New Report
-        run: |
-          bowtie suite $(ls implementations/ | sed 's/^/-i /') https://github.com/json-schema-org/JSON-Schema-Test-Suite/tree/main/tests/${{ matrix.version }} >${{ matrix.version }}.json
-
-      - run: docker system df
-        if: always()
-
->>>>>>> 22ba51fd
       # This unfortunately can go wrong if e.g. we ever run out of memory above.
       # Probably we should also atomically move files into place.
       - name: Check Report is Valid
@@ -128,7 +97,6 @@
         with:
           name: report-${{ matrix.version }}
           path: ${{ matrix.version }}.json
-<<<<<<< HEAD
 
   generate-implementations-json-file:
     runs-on: ubuntu-latest
@@ -159,17 +127,12 @@
           name: implementations
           path: implementations.json
 
-=======
-
->>>>>>> 22ba51fd
   site:
     needs:
       - regenerate-reports
       - previous-reports
-<<<<<<< HEAD
       - generate-implementations-json-file
-=======
->>>>>>> 22ba51fd
+
     runs-on: ubuntu-latest
     steps:
       - uses: actions/checkout@v4
@@ -192,15 +155,12 @@
           path: site/
           merge-multiple: true
 
-<<<<<<< HEAD
       - name: Include implementations.json file
         uses: actions/download-artifact@v4
         with:
           name: implementations
           path: site/
 
-=======
->>>>>>> 22ba51fd
       - name: Generate Badges
         run: bowtie badges
 
