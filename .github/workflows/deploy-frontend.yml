name: Deploy the UI and Latest Test Reports

on:
  workflow_call:
    inputs:
      report_artifact_in_scope:
        type: boolean
        default: false
  workflow_dispatch:
  release:
    types: [published]

jobs:
  build-frontend:
    uses: ./.github/workflows/build-frontend.yml
  collect:
    runs-on: ubuntu-latest
    if: ${{ !failure() }}
    needs: build-frontend
    steps:
      - name: Create _site directory
        run: mkdir _site
<<<<<<< HEAD

      # if called from report workflow
      - name: Download latest frontend-build
        uses: dawidd6/action-download-artifact@v3
        if: inputs.report_artifact_in_scope == true
        with:
          workflow: build-frontend.yml
          branch: main
=======
      - name: Download frontend build
        uses: actions/download-artifact@v4
        with:
>>>>>>> 66be65ab
          name: frontend-build
          path: _site
          if_no_artifact_found: warn

      # if called from report workflow
      - name: Download test report from local artifact
        uses: actions/download-artifact@v4
        if: inputs.report_artifact_in_scope == true
        with:
          name: site
          path: _site

      # if called as a separate workflow
<<<<<<< HEAD
      - name: Download frontend-build from local artifact
        uses: actions/download-artifact@v4
        if: inputs.report_artifact_in_scope == false
        with:
          name: frontend-build
          path: _site

=======
>>>>>>> 66be65ab
      - name: Download latest test report
        if: inputs.report_artifact_in_scope == false
        uses: dawidd6/action-download-artifact@v3
        with:
          workflow: report.yml
          branch: main
          name: site
          path: _site

      - name: Upload artifact
        uses: actions/upload-pages-artifact@v3

  deploy:
    permissions:
      pages: write
      id-token: write
    environment:
      name: github-pages
      url: ${{ steps.deployment.outputs.page_url }}
    runs-on: ubuntu-latest
    if: ${{ !failure() }}
    needs: collect
    steps:
      - name: Deploy to GitHub Pages
        id: deployment
        uses: actions/deploy-pages@v4<|MERGE_RESOLUTION|>--- conflicted
+++ resolved
@@ -20,20 +20,9 @@
     steps:
       - name: Create _site directory
         run: mkdir _site
-<<<<<<< HEAD
-
-      # if called from report workflow
-      - name: Download latest frontend-build
-        uses: dawidd6/action-download-artifact@v3
-        if: inputs.report_artifact_in_scope == true
-        with:
-          workflow: build-frontend.yml
-          branch: main
-=======
       - name: Download frontend build
         uses: actions/download-artifact@v4
         with:
->>>>>>> 66be65ab
           name: frontend-build
           path: _site
           if_no_artifact_found: warn
@@ -47,16 +36,6 @@
           path: _site
 
       # if called as a separate workflow
-<<<<<<< HEAD
-      - name: Download frontend-build from local artifact
-        uses: actions/download-artifact@v4
-        if: inputs.report_artifact_in_scope == false
-        with:
-          name: frontend-build
-          path: _site
-
-=======
->>>>>>> 66be65ab
       - name: Download latest test report
         if: inputs.report_artifact_in_scope == false
         uses: dawidd6/action-download-artifact@v3
