--- conflicted
+++ resolved
@@ -40,13 +40,8 @@
 
   SUPPORTED_DIALECTS = SUPPORTED_DIALECTS.dup.unshift(
     'https://json-schema.org/draft/2020-12/schema',
-<<<<<<< HEAD
     'https://json-schema.org/draft/2019-09/schema'
   ).freeze
-=======
-    'https://json-schema.org/draft/2019-09/schema',
-  )
->>>>>>> f4533693
 
   @get_meta_schema = ->(dialect) { JSONSchemer::META_SCHEMAS_BY_BASE_URI_STR[dialect] }
   @setup_schemer = lambda { |kase, meta_schema|
