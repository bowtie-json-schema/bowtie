--- conflicted
+++ resolved
@@ -1,4 +1,3 @@
-<<<<<<< HEAD
 plugins {
     id 'java'
 }
@@ -38,56 +37,4 @@
         attributes "Implementation-Name": harnessImplementation.name
         attributes "Implementation-Version": harnessImplementation.version
     }
-=======
-plugins {
-    id 'java'
-}
-
-sourceSets {
-    main {
-        java {
-            srcDir '.'
-            include 'BowtieJsonSchemaValidator.java'
-        }
-    }
-}
-
-repositories {
-    mavenCentral()
-}
-
-
-def harnessImplementation = [
-    group: 'com.networknt',
-    name: 'json-schema-validator',
-    version: '1.0.85'
-]
-
-def jsonProvider = [
-        group: 'com.fasterxml.jackson.core',
-        name: 'jackson-databind',
-        version: '2.15.2'
-]
-
-dependencies {
-    implementation "$harnessImplementation.group:$harnessImplementation.name:$harnessImplementation.version"
-    implementation "$jsonProvider.group:$jsonProvider.name:$jsonProvider.version"
-}
-
-jar {
-    archiveBaseName = 'harness'
-    duplicatesStrategy = DuplicatesStrategy.EXCLUDE
-    from {
-        configurations.runtimeClasspath.collect { it.isDirectory() ? it : zipTree(it) }
-    }
-    manifest {
-        attributes "Main-Class": "BowtieJsonSchemaValidator"
-        attributes "Implementation-Group": harnessImplementation.group
-        attributes "Implementation-Name": harnessImplementation.name
-        attributes "Implementation-Version": harnessImplementation.version
-        attributes "Provider-Group": jsonProvider.group
-        attributes "Provider-Name": jsonProvider.name
-        attributes "Provider-Version": jsonProvider.version
-    }
->>>>>>> c61af3a3
 }