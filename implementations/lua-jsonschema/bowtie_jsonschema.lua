local jsonschema = require 'jsonschema'
local json = require 'json'

STARTED = false

io.stdout:setvbuf 'no'

<<<<<<< HEAD
local os_platform_handle = io.popen 'uname'
local os_platform = os_handle:read '*l'
os_platform_handle:close()

local os_version_handle = io.popen 'uname -r'
local os_version = os_version_handle:read '*l'
os_version_handle:close()

=======
local os_platform = io.popen('uname'):read '*l'
local os_version = io.popen('uname -r'):read '*l'
>>>>>>> af6594e0
local lua_version = (function()
  local temp = {}
  for str in _VERSION:gmatch '%S+' do
    table.insert(temp, str)
  end
  return temp[2]
end)()

local handle = io.popen 'luarocks show jsonschema --mversion'
local jsonschema_version = handle:read '*a'
handle:close()

local function resolve_in_registry(registry)
  return function(url)
    return registry[url]
  end
end

local cmds = {
  start = function(request)
    assert(request.version == 1, 'Wrong version!')
    STARTED = true
    return {
      version = 1,
      implementation = {
        language = 'lua',
        name = 'jsonschema',
        version = jsonschema_version,
        homepage = 'https://github.com/api7/jsonschema',
        issues = 'https://github.com/api7/jsonschema/issues',
        source = 'https://github.com/api7/jsonschema',

        dialects = {
          'http://json-schema.org/draft-07/schema#',
          'http://json-schema.org/draft-06/schema#',
          'http://json-schema.org/draft-04/schema#',
        },
        os = os_platform,
        os_version = os_version,
        language_version = lua_version,
      },
    }
  end,
  dialect = function(_)
    assert(STARTED, 'Not started!')
    return { ok = false }
  end,
  run = function(request)
    assert(STARTED, 'Not started!')

    local registry = request.case.registry
    local opts = { external_resolver = resolve_in_registry(registry) }
    local ok, result = xpcall(jsonschema.generate_validator, debug.traceback, request.case.schema, opts)
    if not ok then
      return {
        seq = request.seq,
        errored = true,
        context = { traceback = result },
      }
    end
    local results = {}
    for _, test in ipairs(request.case.tests) do
      table.insert(results, { valid = result(test.instance) })
    end
    return { seq = request.seq, results = results }
  end,
  stop = function(_)
    assert(STARTED, 'Not started!')
    os.exit(0)
  end,
}

local request, response
for line in io.lines() do
  request = json.decode(line)
  response = cmds[request.cmd](request)
  io.write(json.encode(response) .. '\n')
end<|MERGE_RESOLUTION|>--- conflicted
+++ resolved
@@ -5,7 +5,6 @@
 
 io.stdout:setvbuf 'no'
 
-<<<<<<< HEAD
 local os_platform_handle = io.popen 'uname'
 local os_platform = os_handle:read '*l'
 os_platform_handle:close()
@@ -14,10 +13,6 @@
 local os_version = os_version_handle:read '*l'
 os_version_handle:close()
 
-=======
-local os_platform = io.popen('uname'):read '*l'
-local os_version = io.popen('uname -r'):read '*l'
->>>>>>> af6594e0
 local lua_version = (function()
   local temp = {}
   for str in _VERSION:gmatch '%S+' do
