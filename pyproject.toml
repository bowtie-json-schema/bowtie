[build-system]
requires = ["hatchling", "hatch-vcs"]
build-backend = "hatchling.build"

[tool.hatch.version]
source = "vcs"

[tool.hatch.build]
exclude = [".github"]

[tool.hatch.build.targets.wheel]
packages = ["bowtie"]

[tool.hatch.build.targets.wheel.hooks.custom]

[tool.hatch.build.targets.wheel.force-include]
data = "bowtie/data"

[project]
name = "bowtie-json-schema"
description = "A meta-validator for the JSON Schema specification."
requires-python = ">=3.11"
readme = "README.rst"
license = {text = "MIT"}
keywords = [
    "validation",
    "data validation",
    "jsonschema",
    "json",
    "json schema",
]
authors = [
  { name = "Julian Berman", email = "Julian+bowtie@GrayVines.com" },
]
classifiers = [
  "Development Status :: 4 - Beta",
  "Intended Audience :: Developers",
  "License :: OSI Approved :: MIT License",
  "Operating System :: OS Independent",
  "Programming Language :: Python",
  "Programming Language :: Python :: 3.11",
  "Programming Language :: Python :: 3.12",
  "Programming Language :: Python :: 3",
  "Programming Language :: Python :: Implementation :: CPython",
  "Programming Language :: Python :: Implementation :: PyPy",
  "Topic :: File Formats :: JSON :: JSON Schema",
]
dynamic = ["version"]
dependencies = [
  "aiodocker",
  "attrs>=22.2.0",
  "diagnostic",
  "github3.py",
  "httpx",
  "jsonschema>=4.19.0",
  "jsonschema_lexer",
  "pyperf",
  "referencing>=0.31.0",
  "referencing-loaders>=2024.5.2",
  "rich",
  "rich-click>=1.8.0",
  "rpds.py>=0.18.0",
  "structlog",
  "url.py>=0.11.3",
]

[project.optional-dependencies]
strategies = ["hypothesis>=6.92.1"]

[project.scripts]
bowtie = "bowtie._cli:main"

[project.urls]
Documentation = "https://docs.bowtie.report/"
Homepage = "https://bowtie.report/"
Issues = "https://github.com/bowtie-json-schema/bowtie/issues/"
Funding = "https://github.com/sponsors/Julian"
Source = "https://github.com/bowtie-json-schema/bowtie"

[tool.coverage.html]
show_contexts = true
skip_covered = false

[tool.coverage.run]
branch = true
parallel = true  # to support subprocess collection
source = ["bowtie"]
dynamic_context = "test_function"

[tool.coverage.report]
exclude_also = [
  "if TYPE_CHECKING:",
  "\\s*\\.\\.\\.\\s*",
]
show_missing = true
skip_covered = true

[tool.doc8]
ignore = [
    "D000",  # see PyCQA/doc8#125
    "D001",  # one sentence per line, so max length doesn't make sense
]

[tool.pytest.ini_options]
addopts = ["--strict-markers"]
xfail_strict = true
markers = [
    "json: Tests of Bowtie's JSON output",
    "containers: (Integration) tests dependent on podman/dockerd",
]

[tool.pyright]
reportUnnecessaryTypeIgnoreComment = true
strict = ["**/*.py"]
exclude = [
    "**/tests/__init__.py",
    "**/tests/conftest.py",
    "**/tests/fauxmplementations/miniatures.py",
    "**/tests/test_*.py",
<<<<<<< HEAD
    "**/bowtie/benchmarks/*",
    "**/tests/benchmarks/*",
=======
    "**/tests/benchmarks/*.py",
>>>>>>> 70ef87e3
]

[tool.ruff]
line-length = 79

[tool.ruff.lint]
select = ["ALL"]
ignore = [
  "A001",  # It's fine to shadow builtins
  "A002",
  "A003",
  "ARG",  # This is all wrong whenever an interface is involved
  "ANN",  # Just let the type checker do this
  "B006",  # Mutable arguments require care but are OK if you don't abuse them
  "B008",  # It's totally OK to call functions for default arguments.
  "B904",  # raise SomeException(...) is fine.
  "B905",  # No need for explicit strict, this is simply zip's default behavior
  "C408",  # Calling dict is fine when it saves quoting the keys
  "C901",  # Not really something to focus on
  "D105",  # It's fine to not have docstrings for magic methods.
  "D107",  # __init__ especially doesn't need a docstring
  "D200",  # This rule makes diffs uglier when expanding docstrings
  "D203",  # No blank lines before docstrings.
  "D212",  # Start docstrings on the second line.
  "D400",  # This rule misses sassy docstrings ending with ! or ?
  "D401",  # This rule is too flaky.
  "D406",  # Section headers should end with a colon not a newline
  "D407",  # Underlines aren't needed
  "D412",  # Plz spaces after section headers
  "EM101",  # These don't bother me.
  "EM102",
  "FBT",  # It's worth avoiding boolean args but I don't care to enforce it
  "FIX",  # Yes thanks, if I could it wouldn't be there
  "N",  # These naming rules are silly
  "PLR0912",  # These metrics are fine to be aware of but not to enforce
  "PLR0913",
  "PLR0915",
  "PLW2901",  # Shadowing for loop variables is occasionally fine.
  "PT006",  # pytest parametrize takes strings as well
  "PYI025",  # No, importing it as Set is fine.
  "RET501",  # Returning None explicitly is *definitely* fine
  "RET502",  # Returning None implicitly is fine
  "RET503",
  "RET505",  # These push you to use `if` instead of `elif`, but for no reason
  "RET506",
  "RSE102",  # Ha, what, who even knew you could leave the parens off. But no.
  "SIM300", # Not sure what heuristic this uses, but it's easily incorrect
  "SLF001",  # Private usage within this package itself is fine
  "TD",  # These TODO style rules are also silly
  "TRY003",  # Some exception classes are essentially intended for free-form
]

[tool.ruff.lint.flake8-pytest-style]
mark-parentheses = false

[tool.ruff.lint.flake8-quotes]
docstring-quotes = "double"

[tool.ruff.lint.isort]
combine-as-imports = true
from-first = true

[tool.ruff.lint.per-file-ignores]
"noxfile.py" = ["ANN", "D100", "S101", "T201"]
"docs/*" = ["ANN", "D", "INP001"]
<<<<<<< HEAD
"bowtie/tests/*" = ["ANN", "D", "DTZ011", "RUF012", "S"]
"bowtie/benchmarks/*" = ["ANN", "D", "DTZ011", "RUF012", "S", "INP", "E501"]
=======
"bowtie/tests/*" = ["ANN", "D", "DTZ011", "RUF012", "S", "INP"]
>>>>>>> 70ef87e3
"implementations/*" = ["ANN", "BLE001", "D", "PERF", "S101"]<|MERGE_RESOLUTION|>--- conflicted
+++ resolved
@@ -117,12 +117,8 @@
     "**/tests/conftest.py",
     "**/tests/fauxmplementations/miniatures.py",
     "**/tests/test_*.py",
-<<<<<<< HEAD
     "**/bowtie/benchmarks/*",
     "**/tests/benchmarks/*",
-=======
-    "**/tests/benchmarks/*.py",
->>>>>>> 70ef87e3
 ]
 
 [tool.ruff]
@@ -188,10 +184,6 @@
 [tool.ruff.lint.per-file-ignores]
 "noxfile.py" = ["ANN", "D100", "S101", "T201"]
 "docs/*" = ["ANN", "D", "INP001"]
-<<<<<<< HEAD
-"bowtie/tests/*" = ["ANN", "D", "DTZ011", "RUF012", "S"]
+"bowtie/tests/*" = ["ANN", "D", "DTZ011", "RUF012", "S", "INP"]
 "bowtie/benchmarks/*" = ["ANN", "D", "DTZ011", "RUF012", "S", "INP", "E501"]
-=======
-"bowtie/tests/*" = ["ANN", "D", "DTZ011", "RUF012", "S", "INP"]
->>>>>>> 70ef87e3
 "implementations/*" = ["ANN", "BLE001", "D", "PERF", "S101"]