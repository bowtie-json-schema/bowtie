from contextlib import asynccontextmanager, suppress
from datetime import datetime, timedelta
from io import BytesIO
from pathlib import Path
from pprint import pformat
from textwrap import dedent
import asyncio
import json as _json
import os
import platform
import sys
import tarfile

from aiodocker.exceptions import DockerError
from dateutil.parser import isoparse, parse as parse_datetime
from dateutil.tz import tzlocal
from dateutil.utils import default_tzinfo, within_delta
from markdown_it import MarkdownIt
from markdown_it.tree import SyntaxTreeNode
import pexpect
import pytest
import pytest_asyncio

from bowtie._cli import EX
from bowtie._commands import ErroredTest, TestResult
from bowtie._core import (
    Dialect,
    Implementation,
    Test,
    TestCase,
)
from bowtie._direct_connectable import IMPLEMENTATIONS, Direct
from bowtie._report import EmptyReport, InvalidReport, Report
import tests.fauxmplementations.miniatures

Test.__test__ = TestCase.__test__ = TestResult.__test__ = (
    False  # frigging py.test
)


HERE = Path(__file__).parent
FAUXMPLEMENTATIONS = HERE / "fauxmplementations"

# Make believe we're wide for tests to avoid line breaks in rich-click.
WIDE_TERMINAL_ENV = dict(os.environ, TERMINAL_WIDTH="512")
WIDE_TERMINAL_ENV.pop("CI", None)  # Run subprocesses as if they're not in CI


class _Miniatures:
    def __getattr__(self, name: str):
        getattr(tests.fauxmplementations.miniatures, name)  # check for typos
        return f"direct:{tests.fauxmplementations.miniatures.__name__}:{name}"


miniatures = _Miniatures()

#: An arbitrary harness for when behavior shouldn't depend on a specific one.
ARBITRARY = miniatures.always_invalid

VALIDATORS = Direct.from_id("python-jsonschema").registry()


def tag(name: str):
    return f"bowtie-integration-tests/{name}"


async def command_validator(command):
    stdout, stderr = await bowtie(command, "--schema")
    assert stderr == "", stderr
    return VALIDATORS.for_schema(_json.loads(stdout))


async def bowtie(*argv, stdin: str = "", exit_code=EX.OK, json=False):
    """
    Run a Bowtie subprocess asynchronously to completion.

    An exit code of `-1` means "any non-zero exit code".
    """
    process = await asyncio.create_subprocess_exec(
        sys.executable,
        "-m",
        "bowtie",
        *argv,
        stdin=asyncio.subprocess.PIPE,
        stdout=asyncio.subprocess.PIPE,
        stderr=asyncio.subprocess.PIPE,
        env=WIDE_TERMINAL_ENV,
    )
    raw_stdout, raw_stderr = await process.communicate(stdin.encode())
    decoded = stdout, stderr = raw_stdout.decode(), raw_stderr.decode()

    if exit_code == -1:
        assert process.returncode != 0, decoded
    else:
        assert process.returncode == exit_code, stderr

    if json:
        if stdout:
            try:
                jsonout = _json.loads(stdout)
            except _json.JSONDecodeError:
                pytest.fail(
                    f"stdout had invalid JSON: {stdout!r}\n\n"
                    f"stderr had {stderr}",
                )
            return jsonout, stderr
        pytest.fail(f"stdout was empty. stderr contained {stderr}")

    return decoded


def tar_from_directory(directory):
    fileobj = BytesIO()
    with tarfile.TarFile(fileobj=fileobj, mode="w") as tar:
        for file in directory.iterdir():
            tar.add(file, file.name)
    fileobj.seek(0)
    return fileobj


def image(name, fileobj):
    @pytest_asyncio.fixture(scope="module")
    async def _image(docker):
        images = docker.images
        t = tag(name)
        lines = await images.build(fileobj=fileobj, encoding="utf-8", tag=t)
        try:
            await docker.images.inspect(t)
        except DockerError:
            pytest.fail(f"Failed to build {name}:\n\n{pformat(lines)}")
        yield t
        await images.delete(name=t, force=True)

    return _image


def fauxmplementation(name):
    """
    A fake implementation built from files in the fauxmplementations directory.
    """
    fileobj = tar_from_directory(FAUXMPLEMENTATIONS / name)
    return image(name=name, fileobj=fileobj)


def strimplementation(name, contents, files={}, base="alpine:3.19"):
    """
    A fake implementation built from the given Dockerfile contents.
    """
    containerfile = f"FROM {base}\n{dedent(contents)}".encode()

    fileobj = BytesIO()
    with tarfile.TarFile(fileobj=fileobj, mode="w") as tar:
        info = tarfile.TarInfo(name="Dockerfile")
        info.size = len(containerfile)
        tar.addfile(info, BytesIO(containerfile))

        for k, v in files.items():
            v = dedent(v).encode("utf-8")
            info = tarfile.TarInfo(name=k)
            info.size = len(v)
            tar.addfile(info, BytesIO(v))

    fileobj.seek(0)
    return image(name=name, fileobj=fileobj)


def shellplementation(name, contents):
    """
    A fake implementation which runs an assembled shell script for results.
    """
    return strimplementation(
        name=name,
        files={"run.sh": contents},
        contents="""
        COPY run.sh .
        CMD sh run.sh
        """,
    )


lintsonschema = fauxmplementation("lintsonschema")
envsonschema = fauxmplementation("envsonschema")
succeed_immediately = strimplementation(
    name="succeed",
    contents="ENTRYPOINT true",
)
fail_immediately = shellplementation(
    name="fail_immediately",
    contents=r"""
    printf 'BOOM!\n' >&2
    """,
)
fail_on_start = shellplementation(
    name="fail_on_start",
    contents=r"""
    read -r request
    printf 'BOOM!\n' >&2
    """,
)
fail_on_dialect = shellplementation(
    name="fail_on_dialect",
    contents=r"""
    read -r request
    printf '{"implementation": {"name": "fail-on-dialect", "language": "sh", "dialects": ["http://json-schema.org/draft-07/schema#"], "homepage": "urn:example", "source": "urn:example", "issues": "urn:example"}, "version": 1}\n'
    read -r request
    printf 'BOOM!\n' >&2
    """,  # noqa: E501
)
fail_on_run = shellplementation(
    name="fail_on_run",
    contents=r"""
    read -r request
    printf '{"implementation": {"name": "fail-on-run", "language": "sh", "dialects": ["http://json-schema.org/draft-07/schema#"], "homepage": "urn:example", "source": "urn:example", "issues": "urn:example"}, "version": 1}\n'
    read -r request
    printf '{"ok": "true"}\n'
    read -r request
    printf 'BOOM!\n' >&2
    """,  # noqa: E501
)
nonjson_on_run = shellplementation(
    name="nonjson_on_run",
    contents=r"""
    read -r request
    printf '{"implementation": {"name": "nonjson-on-run", "language": "sh", "dialects": ["http://json-schema.org/draft-07/schema#"], "homepage": "urn:example", "source": "urn:example", "issues": "urn:example"}, "version": 1}\n'
    read -r request
    printf '{"ok": "true"}\n'
    read -r request
    printf 'BOOM!\n'
    """,  # noqa: E501
)
wrong_seq = shellplementation(
    name="wrong_seq",
    contents=r"""
    read -r request
    printf '{"implementation": {"name": "wrong-seq", "language": "sh", "dialects": ["http://json-schema.org/draft-07/schema#"], "homepage": "urn:example", "source": "urn:example", "issues": "urn:example"}, "version": 1}\n'
    read -r request
    printf '{"ok": "true"}\n'
    read -r request
    printf '{"seq": 373737373737, "results": [{"valid": true}]}\n'
    """,  # noqa: E501
)
wrong_version = shellplementation(
    name="wrong_version",
    contents=r"""
    read -r request
    printf '{"implementation": {"name": "wrong-version", "language": "sh", "dialects": ["http://json-schema.org/draft-07/schema#"], "homepage": "urn:example", "source": "urn:example", "issues": "urn:example"}, "version": 0}\n'
    read >&2
    """,  # noqa: E501
)
hit_the_network_once = shellplementation(
    name="hit_the_network_once",
    contents=r"""
    read -r request
    printf '{"implementation": {"name": "hit-the-network", "language": "sh", "dialects": ["http://json-schema.org/draft-07/schema#"], "homepage": "urn:example", "source": "urn:example", "issues": "urn:example"}, "version": 1}\n'
    read -r request
    printf '{"ok": true}\n'
    read -r request
    wget --timeout=1 -O - http://example.com >&2
    read -r request
    printf '{"seq": %s, "results": [{"valid": true}]}\n' "$(sed 's/.*"seq":\s*\([^,]*\).*/\1/' <(echo $request))"
    """,  # noqa: E501
)
missing_homepage = shellplementation(
    name="missing_homepage",
    contents=r"""
    read -r request
    printf '{"implementation": {"name": "missing-homepage", "language": "sh", "issues": "urn:example", "source": "urn:example", "dialects": ["https://json-schema.org/draft/2020-12/schema"]}, "version": 1}\n'
    read -r request
    printf '{"ok": true}\n'
    """,  # noqa: E501
)
with_versions = shellplementation(
    name="with_versions",
    contents=r"""
    read -r request
    printf '{"implementation": {"name": "with-versions", "language": "sh", "homepage": "urn:example", "issues": "urn:example", "source": "urn:example", "dialects": ["https://json-schema.org/draft/2020-12/schema"], "language_version": "123", "os": "Lunix", "os_version": "37"}, "version": 1}\n'
    read -r request
    printf '{"ok": true}\n'
    read -r request
    printf '{"seq": %s, "results": [{"valid": true}]}\n' "$(sed 's/.*"seq":\s*\([^,]*\).*/\1/' <(echo $request))"
    """,  # noqa: E501
)


@pytest_asyncio.fixture
async def envsonschema_container(docker, envsonschema):
    config = dict(
        Image=envsonschema,
        OpenStdin=True,
        HostConfig=dict(NetworkMode="none"),
    )
    container = await docker.containers.create(config=config)
    await container.start()
    yield f"container:{container.id}"

    # FIXME: When this happens, it's likely due to #1187.
    with suppress(DockerError):
        await container.delete()


@pytest_asyncio.fixture
async def lintsonschema_container(docker, lintsonschema):
    config = dict(
        Image=lintsonschema,
        OpenStdin=True,
        HostConfig=dict(NetworkMode="none"),
    )
    container = await docker.containers.create(config=config)
    await container.start()
    yield f"container:{container.id}"

    # FIXME: When this happens, it's likely due to #1187.
    with suppress(DockerError):
        await container.delete()


@asynccontextmanager
async def run(*args, **kwargs):
    async def _send(stdin=""):
        input = dedent(stdin).lstrip("\n")
        stdout, stderr = await bowtie("run", *args, stdin=input, **kwargs)

        try:
            report = Report.from_serialized(stdout.splitlines())
        except EmptyReport:
            results = []
        except InvalidReport as err:
            pytest.fail(f"Invalid report: {err}\nStderr had:\n{stderr}")
        else:
            results = [
                test_result
                for _, case_results in report.cases_with_results()
                for _, test_result in case_results
            ]
        return results, stderr

    yield _send


@pytest.mark.asyncio
@pytest.mark.containers
async def test_validating_on_both_sides(lintsonschema):
    async with run("-i", lintsonschema, "-V") as send:
        results, stderr = await send(
            """
            {"description": "a test case", "schema": {}, "tests": [{"description": "a test", "instance": {}}] }
            """,  # noqa: E501
        )

    assert results == [
        {tag("lintsonschema"): TestResult.VALID},
    ], stderr


class TestRun:
    @pytest.mark.asyncio
    async def test_from_file(self, tmp_path):
        tests = tmp_path / "tests.jsonl"
        tests.write_text(
            """{"description": "foo", "schema": {}, "tests": [{"description": "bar", "instance": {}}] }\n""",  # noqa: E501
        )

        async with run("-i", miniatures.always_invalid, tests) as send:
            results, stderr = await send()

        assert results == [
            {miniatures.always_invalid: TestResult.INVALID},
        ], stderr

    @pytest.mark.asyncio
    async def test_with_registry(self):
        raw = """
            {"description":"one","schema":{"type": "integer"}, "registry":{"urn:example:foo": "http://example.com"},"tests":[{"description":"valid:1","instance":12},{"description":"valid:0","instance":12.5}]}
        """  # noqa: E501

        run_stdout, run_stderr = await bowtie(
            "run",
            "-i",
            "direct:null",
            "-V",
            stdin=dedent(raw.strip("\n")),
        )

        jsonout, stderr = await bowtie(
            "summary",
            "--format",
            "json",
            "--show",
            "validation",
            stdin=run_stdout,
            json=True,
        )

        assert (await command_validator("summary")).validated(jsonout) == [
            [
                {"type": "integer"},
                [
                    [12, {"direct:null": "valid"}],
                    [12.5, {"direct:null": "valid"}],
                ],
            ],
        ], run_stderr
        assert stderr == ""


@pytest.mark.asyncio
async def test_suite(tmp_path):
    definitions = tmp_path / "tests/draft7/definitions.json"
    definitions.parent.mkdir(parents=True)
    definitions.write_text(
        _json.dumps(  # trimmed down definitions.json from the suite
            [
                {
                    "description": "the case",
                    "schema": {
                        "$ref": "http://json-schema.org/draft-07/schema#",
                    },
                    "tests": [
                        {
                            "description": "one",
                            "data": {"definitions": {}},
                            "valid": True,
                        },
                        {
                            "description": "two",
                            "data": {"definitions": 12},
                            "valid": False,
                        },
                    ],
                },
            ],
        ),
    )

    stdout, stderr = await bowtie(
        "suite",
        "-i",
        miniatures.always_invalid,
        definitions,
    )
    report = Report.from_serialized(stdout.splitlines())

    one = Test(
        description="one",
        instance={"definitions": {}},
        valid=True,
    )
    two = Test(
        description="two",
        instance={"definitions": 12},
        valid=False,
    )
    assert (report.metadata.dialect, list(report.cases_with_results())) == (
        Dialect.by_short_name()["draft7"],
        [
            (
                TestCase(
                    description="the case",
                    schema={"$ref": "http://json-schema.org/draft-07/schema#"},
                    tests=[one, two],
                ),
                [
                    (
                        one,
                        {
                            miniatures.always_invalid: TestResult.INVALID,
                        },
                    ),
                    (
                        two,
                        {
                            miniatures.always_invalid: TestResult.INVALID,
                        },
                    ),
                ],
            ),
        ],
    )


@pytest.mark.asyncio
async def test_set_schema_sets_a_dialect_explicitly():
    async with run("-i", "direct:null", "--set-schema") as send:
        results, stderr = await send(
            """
            {"description": "a test case", "schema": {}, "tests": [{"description": "valid:1", "instance": {}}] }
            """,  # noqa: E501
        )

    # XXX: we need to make run() return the whole report
    assert results == [{"direct:null": TestResult.VALID}], stderr


@pytest.mark.asyncio
async def test_no_tests_run():
    async with run("-i", ARBITRARY, exit_code=EX.NOINPUT) as send:
        results, stderr = await send("")

    assert results == []
    assert stderr != ""


@pytest.mark.asyncio
async def test_unknown_dialect():
    dialect = "some://other/URI/"
    async with run(
        "-i",
        ARBITRARY,
        "--dialect",
        dialect,
        exit_code=2,  # comes from click
    ) as send:
        results, stderr = await send("")

    assert results == []
    assert "not a known dialect" in stderr, stderr


@pytest.mark.asyncio
async def test_nonurl_dialect():
    dialect = ";;;;;"
    async with run(
        "-i",
        ARBITRARY,
        "--dialect",
        dialect,
        exit_code=2,  # comes from click
    ) as send:
        results, stderr = await send("")

    assert results == []
    assert "not a known dialect" in stderr, stderr


@pytest.mark.asyncio
async def test_unsupported_known_dialect():
    async with run(
        "-i",
        miniatures.only_draft3,
        "--dialect",
        str(Dialect.by_short_name()["draft3"].uri),
        exit_code=-1,  # because no test cases ran
    ) as send:
        results, stderr = await send("")
    assert "does not support" not in stderr, stderr

    async with run(
        "-i",
        miniatures.only_draft3,
        "--dialect",
        str(Dialect.by_short_name()["draft2020-12"].uri),
        exit_code=EX.CONFIG,
    ) as send:
        results, stderr = await send("")

    assert results == []
    assert "does not support" in stderr, stderr


@pytest.mark.asyncio
@pytest.mark.containers
async def test_restarts_crashed_implementations(envsonschema):
    async with run("-i", envsonschema) as send:
        results, stderr = await send(
            """
            {"description": "1", "schema": {}, "tests": [{"description": "crash:1", "instance": {}}] }
            {"description": "2", "schema": {}, "tests": [{"description": "a", "instance": {}}] }
            {"description": "3", "schema": {}, "tests": [{"description": "sleep:8", "instance": {}}] }
            """,  # noqa: E501
        )

    assert results == [
        {tag("envsonschema"): ErroredTest.in_errored_case()},
        {tag("envsonschema"): TestResult.INVALID},
        {tag("envsonschema"): ErroredTest.in_errored_case()},
    ], stderr
    assert stderr != ""


@pytest.mark.asyncio
@pytest.mark.containers
async def test_handles_dead_implementations(succeed_immediately):
    async with run(
        "-i",
        succeed_immediately,
        "-i",
        miniatures.always_invalid,
        exit_code=EX.CONFIG,
    ) as send:
        results, stderr = await send(
            """
            {"description": "1", "schema": {}, "tests": [{"description": "foo", "instance": {}}] }
            {"description": "2", "schema": {}, "tests": [{"description": "bar", "instance": {}}] }
            """,  # noqa: E501
        )

    assert results == [
        {miniatures.always_invalid: TestResult.INVALID},
        {miniatures.always_invalid: TestResult.INVALID},
    ], stderr
    assert "failed to start" in stderr, stderr


@pytest.mark.asyncio
@pytest.mark.containers
async def test_it_exits_when_no_implementations_succeed(succeed_immediately):
    """
    Don't uselessly "run" tests on no implementations.
    """
    async with run("-i", succeed_immediately, exit_code=EX.CONFIG) as send:
        results, stderr = await send(
            """
            {"description": "1", "schema": {}, "tests": [{"description": "foo", "instance": {}}] }
            {"description": "2", "schema": {}, "tests": [{"description": "bar", "instance": {}}] }
            {"description": "3", "schema": {}, "tests": [{"description": "bar", "instance": {}}] }
            """,  # noqa: E501
        )

    assert results == []
    assert "failed to start" in stderr, stderr


@pytest.mark.asyncio
@pytest.mark.containers
async def test_it_handles_immediately_broken_implementations(fail_immediately):
    async with run(
        "-i",
        fail_immediately,
        "-i",
        miniatures.always_invalid,
        exit_code=EX.CONFIG,
    ) as send:
        results, stderr = await send(
            """
            {"description": "1", "schema": {}, "tests": [{"description": "foo", "instance": {}}] }
            {"description": "2", "schema": {}, "tests": [{"description": "bar", "instance": {}}] }
            """,  # noqa: E501
        )

    assert "failed to start" in stderr, stderr
    assert "BOOM!" in stderr, stderr
    assert results == [
        {miniatures.always_invalid: TestResult.INVALID},
        {miniatures.always_invalid: TestResult.INVALID},
    ], stderr


@pytest.mark.asyncio
@pytest.mark.containers
async def test_it_handles_broken_start_implementations(fail_on_start):
    async with run(
        "-i",
        fail_on_start,
        "-i",
        miniatures.always_invalid,
        exit_code=EX.CONFIG,
    ) as send:
        results, stderr = await send(
            """
            {"description": "1", "schema": {}, "tests": [{"description": "foo", "instance": {}}] }
            {"description": "2", "schema": {}, "tests": [{"description": "bar", "instance": {}}] }
            """,  # noqa: E501
        )

    assert "failed to start" in stderr, stderr
    assert "BOOM!" in stderr, stderr
    assert results == [
        {miniatures.always_invalid: TestResult.INVALID},
        {miniatures.always_invalid: TestResult.INVALID},
    ], stderr


@pytest.mark.asyncio
@pytest.mark.containers
async def test_it_handles_broken_dialect_implementations(fail_on_dialect):
    async with run(
        "-i",
        fail_on_dialect,
        "--dialect",
        "http://json-schema.org/draft-07/schema#",
        exit_code=EX.CONFIG,
    ) as send:
        results, stderr = await send(
            """
            {"description": "1", "schema": {}, "tests": [{"description": "foo", "instance": {}}] }
            """,  # noqa: E501
        )

    assert results == []
    assert "failed as we were beginning" in stderr.lower(), stderr


@pytest.mark.asyncio
@pytest.mark.containers
async def test_it_handles_broken_run_implementations(fail_on_run):
    async with run(
        "-i",
        fail_on_run,
        "--dialect",
        "http://json-schema.org/draft-07/schema#",
    ) as send:
        results, stderr = await send(
            """
            {"description": "1", "schema": {}, "tests": [{"description": "foo", "instance": {}}] }
            {"description": "2", "schema": {}, "tests": [{"description": "bar", "instance": {}}] }
            """,  # noqa: E501
        )

    assert results == [
        {
            tag("fail_on_run"): ErroredTest.in_errored_case(),
        },
        {
            tag("fail_on_run"): ErroredTest.in_errored_case(),
        },
    ]
    assert "boom!" in stderr.lower(), stderr


@pytest.mark.asyncio
@pytest.mark.containers
async def test_it_handles_invalid_json_run_implementations(nonjson_on_run):
    async with run(
        "-i",
        nonjson_on_run,
        "--dialect",
        "http://json-schema.org/draft-07/schema#",
    ) as send:
        results, stderr = await send(
            """
            {"description": "1", "schema": {}, "tests": [{"description": "foo", "instance": {}}] }
            """,  # noqa: E501
        )

    assert results == [
        {
            tag("nonjson_on_run"): ErroredTest.in_errored_case(),
        },
    ]
    assert "response=boom!" in stderr.lower(), stderr


@pytest.mark.asyncio
@pytest.mark.containers
async def test_implementations_can_signal_errors(envsonschema):
    async with run("-i", envsonschema) as send:
        results, stderr = await send(
            """
            {"description": "error:", "schema": {}, "tests": [{"description": "crash:1", "instance": {}}] }
            {"description": "4", "schema": {}, "tests": [{"description": "error:message=boom", "instance": {}}] }
            {"description": "works", "schema": {}, "tests": [{"description": "valid:1", "instance": {}}] }
            """,  # noqa: E501
        )

    assert results == [
        {tag("envsonschema"): ErroredTest.in_errored_case()},
        {tag("envsonschema"): ErroredTest(context=dict(message="boom"))},
        {tag("envsonschema"): TestResult.VALID},
    ], stderr
    assert stderr != ""


@pytest.mark.asyncio
@pytest.mark.containers
async def test_it_handles_split_messages(envsonschema):
    async with run("-i", envsonschema) as send:
        results, stderr = await send(
            """
            {"description": "split:1", "schema": {}, "tests": [{"description": "valid:1", "instance": {}}, {"description": "2 valid:0", "instance": {}}] }
            """,  # noqa: E501
        )

    assert results == [
        {tag("envsonschema"): TestResult.VALID},
        {tag("envsonschema"): TestResult.INVALID},
    ], stderr


@pytest.mark.asyncio
@pytest.mark.containers
async def test_it_handles_invalid_start_responses(missing_homepage):
    async with run("-i", missing_homepage, "-V", exit_code=EX.CONFIG) as send:
        results, stderr = await send(
            """
            {"description": "1", "schema": {}, "tests": [{"description": "foo", "instance": {}}] }
            """,  # noqa: E501
        )

    assert "failed to start" in stderr, stderr
    assert "'homepage' is a required" in stderr, stderr
    assert results == [], stderr


@pytest.mark.asyncio
@pytest.mark.containers
async def test_it_preserves_all_metadata(with_versions):
    async with run("-i", with_versions, "-V") as send:
        results, stderr = await send(
            """
            {"description": "1", "schema": {}, "tests": [{"description": "foo", "instance": {}}] }
            """,  # noqa: E501
        )

    # XXX: we need to make run() return the whole report
    assert results == [
        {tag("with_versions"): TestResult.VALID},
    ], stderr


@pytest.mark.asyncio
@pytest.mark.containers
async def test_it_prevents_network_access(hit_the_network_once):
    """
    Don't uselessly "run" tests on no implementations.
    """
    async with run(
        "-i",
        hit_the_network_once,
        "--dialect",
        "http://json-schema.org/draft-07/schema#",
    ) as send:
        results, stderr = await send(
            """
            {"description": "1", "schema": {}, "tests": [{"description": "foo", "instance": {}}] }
            {"description": "2", "schema": {}, "tests": [{"description": "foo", "instance": {}}] }
            """,  # noqa: E501
        )

    assert results == [
        {
            tag("hit_the_network_once"): ErroredTest.in_errored_case(),
        },
        {tag("hit_the_network_once"): TestResult.VALID},
    ], stderr
    assert "bad address" in stderr.lower(), stderr


@pytest.mark.asyncio
@pytest.mark.containers
async def test_wrong_version(wrong_version):
    """
    An implementation speaking the wrong version of the protocol is skipped.
    """
    async with run(
        "-i",
        wrong_version,
        "--dialect",
        "http://json-schema.org/draft-07/schema#",
        exit_code=1,  # FIXME: We're emitting the traceback
    ) as send:
        results, stderr = await send(
            """
            {"description": "1", "schema": {}, "tests": [{"description": "valid:1", "instance": {}, "valid": true}] }
            """,  # noqa: E501
        )

    assert results == [], stderr
    assert "expected to speak version 1 " in stderr.lower(), stderr


@pytest.mark.asyncio
@pytest.mark.containers
async def test_wrong_seq(wrong_seq):
    """
    Sending the wrong seq for a test case produces an error.
    """
    async with run(
        "-i",
        wrong_seq,
        "--dialect",
        "http://json-schema.org/draft-07/schema#",
        exit_code=0,  # FIXME: It'd be nice if this was nonzero.
    ) as send:
        results, stderr = await send(
            """
            {"description": "1", "schema": {}, "tests": [{"description": "valid:1", "instance": {}, "valid": true}] }
            """,  # noqa: E501
        )

    assert results == [
        {
            tag("wrong_seq"): ErroredTest.in_errored_case(),
        },
    ], stderr
    assert "mismatched seq " in stderr.lower(), stderr


@pytest.mark.asyncio
async def test_fail_fast():
    async with run("-i", "direct:null", "-x") as send:
        results, stderr = await send(
            """
            {"description": "1", "schema": {}, "tests": [{"description": "1", "instance": {}, "valid": true}] }
            {"description": "2", "schema": {}, "tests": [{"description": "2", "instance": 7, "valid": false}] }
            {"description": "3", "schema": {}, "tests": [{"description": "3", "instance": {}, "valid": false}] }
            """,  # noqa: E501
        )

    assert results == [
        {"direct:null": TestResult.VALID},
        {"direct:null": TestResult.VALID},
    ], stderr
    assert stderr != ""


@pytest.mark.asyncio
async def test_fail_fast_many_tests_at_once():
    async with run("-i", "direct:null", "-x") as send:
        results, stderr = await send(
            """
            {"description": "1", "schema": {}, "tests": [{"description": "valid:1", "instance": {}, "valid": false}, {"description": "valid:1", "instance": {}, "valid": false}, {"description": "valid:1", "instance": {}, "valid": false}] }
            {"description": "2", "schema": {}, "tests": [{"description": "valid:0", "instance": 7, "valid": false}] }
            {"description": "3", "schema": {}, "tests": [{"description": "valid:1", "instance": {}, "valid": true}] }
            """,  # noqa: E501
        )

    assert results == [
        {"direct:null": TestResult.VALID},
        {"direct:null": TestResult.VALID},
        {"direct:null": TestResult.VALID},
    ], stderr
    assert stderr != ""


@pytest.mark.asyncio
async def test_max_fail():
    async with run("-i", "direct:null", "--max-fail", "2") as send:
        results, stderr = await send(
            """
            {"description": "1", "schema": {}, "tests": [{"description": "1", "instance": {}, "valid": true}] }
            {"description": "2", "schema": {}, "tests": [{"description": "2", "instance": 7, "valid": false}] }
            {"description": "3", "schema": {}, "tests": [{"description": "3", "instance": 8, "valid": false}] }
            {"description": "4", "schema": {}, "tests": [{"description": "4", "instance": {}, "valid": false}] }
            """,  # noqa: E501
        )

    assert results == [
        {"direct:null": TestResult.VALID},
        {"direct:null": TestResult.VALID},
        {"direct:null": TestResult.VALID},
    ], stderr
    assert stderr != ""


@pytest.mark.asyncio
async def test_max_fail_with_fail_fast():
    stdout, stderr = await bowtie(
        "run",
        "-i",
        ARBITRARY,
        "--max-fail",
        "2",
        "--fail-fast",
        exit_code=2,  # comes from click
    )
    assert stdout == ""
    assert "don't provide both" in stderr, stderr

    stdout, stderr = await bowtie(
        "run",
        "-i",
        ARBITRARY,
        "--fail-fast",
        "--max-fail",
        "2",
        exit_code=2,  # comes from click
    )
    assert stdout == ""
    assert "don't provide both" in stderr, stderr


@pytest.mark.asyncio
async def test_filter():
    async with run("-i", "direct:null", "-k", "baz") as send:
        results, stderr = await send(
            """
            {"description": "foo", "schema": {}, "tests": [{"description": "valid:1", "instance": {}, "valid": true}] }
            {"description": "bar", "schema": {}, "tests": [{"description": "valid:0", "instance": 7, "valid": true}] }
            {"description": "baz", "schema": {}, "tests": [{"description": "valid:1", "instance": {}, "valid": true}] }
            """,  # noqa: E501
        )

    assert results == [{"direct:null": TestResult.VALID}], stderr
    assert stderr == ""


@pytest.mark.asyncio
async def test_smoke_pretty():
    stdout, stderr = await bowtie(
        "smoke",
        "--format",
        "pretty",
        "-i",
        miniatures.always_invalid,
        exit_code=EX.DATAERR,  # because indeed invalid isn't always right
    )
    assert (
        dedent(stdout)
        == dedent(
            """
            · allow-everything: ✗✗✗✗✗✗
            · allow-nothing: ✓✓✓✓✓✓
        """,
        ).lstrip("\n")
    ), stderr


@pytest.mark.asyncio
async def test_smoke_markdown():
    stdout, stderr = await bowtie(
        "smoke",
        "--format",
        "markdown",
        "-i",
        miniatures.always_invalid,
        exit_code=EX.DATAERR,  # because indeed invalid isn't always right
    )
    assert (
        dedent(stdout)
        == dedent(
            """
            * allow-everything: ✗✗✗✗✗✗
            * allow-nothing: ✓✓✓✓✓✓
        """,
        ).lstrip("\n")
    ), stderr


@pytest.mark.asyncio
async def test_smoke_valid_markdown():
    stdout, stderr = await bowtie(
        "smoke",
        "--format",
        "markdown",
        "-i",
        miniatures.always_invalid,
        exit_code=EX.DATAERR,  # because indeed invalid isn't always right
    )
    parsed_markdown = MarkdownIt("gfm-like", {"linkify": False}).parse(stdout)
    tokens = SyntaxTreeNode(parsed_markdown).pretty(indent=2)
    assert (
        tokens
        == """
        <root>
  <bullet_list>
    <list_item>
      <paragraph>
        <inline>
          <text>
    <list_item>
      <paragraph>
        <inline>
          <text>
        """.strip()
    ), stderr


@pytest.mark.asyncio
@pytest.mark.json
async def test_smoke_json():
    jsonout, stderr = await bowtie(
        "smoke",
        "--format",
        "json",
        "-i",
        miniatures.always_invalid,
        json=True,
        exit_code=EX.DATAERR,  # because indeed invalid isn't always right
    )

    assert (await command_validator("smoke")).validated(jsonout) == [
        {
            "case": {
                "description": "allow-everything",
                "schema": {
                    "$schema": "https://json-schema.org/draft/2020-12/schema",
                },
                "tests": [
                    {"description": "boolean", "instance": True},
                    {"description": "integer", "instance": 37},
                    {"description": "number", "instance": 37.37},
                    {"description": "string", "instance": "37"},
                    {"description": "array", "instance": [37]},
                    {"description": "object", "instance": {"foo": 37}},
                ],
            },
            "result": {
                "results": [
                    {"valid": False},
                    {"valid": False},
                    {"valid": False},
                    {"valid": False},
                    {"valid": False},
                    {"valid": False},
                ],
            },
        },
        {
            "case": {
                "description": "allow-nothing",
                "schema": {
                    "$schema": "https://json-schema.org/draft/2020-12/schema",
                    "not": {},
                },
                "tests": [
                    {"description": "boolean", "instance": True},
                    {"description": "integer", "instance": 37},
                    {"description": "number", "instance": 37.37},
                    {"description": "string", "instance": "37"},
                    {"description": "array", "instance": [37]},
                    {"description": "object", "instance": {"foo": 37}},
                ],
            },
            "result": {
                "results": [
                    {"valid": False},
                    {"valid": False},
                    {"valid": False},
                    {"valid": False},
                    {"valid": False},
                    {"valid": False},
                ],
            },
        },
    ], stderr


@pytest.mark.asyncio
async def test_smoke_quiet():
    stdout, stderr = await bowtie(
        "smoke",
        "--quiet",
        "-i",
        miniatures.always_invalid,
        exit_code=EX.DATAERR,  # because indeed invalid isn't always right
    )
    assert stdout == "", stderr


@pytest.mark.asyncio
async def test_smoke_multiple():
    stdout, stderr = await bowtie(
        "smoke",
        "--format",
        "pretty",
        "-i",
        miniatures.always_invalid,
        "-i",
        miniatures.passes_smoke,
        exit_code=EX.DATAERR,  # because indeed invalid isn't always right
    )
    assert (
        dedent(stderr)
        == dedent(
            f"""\
            Testing '{miniatures.passes_smoke}'...


            ✅ all passed
            Testing '{miniatures.always_invalid}'...


            ❌ some failures
            """,
        )
        or dedent(stderr)
        == dedent(
            f"""\
            Testing '{miniatures.always_invalid}'...


            ❌ some failures
            Testing '{miniatures.passes_smoke}'...


            ✅ all passed
            """,
        )
    ), stdout


@pytest.mark.asyncio
async def test_info_pretty():
    stdout, stderr = await bowtie(
        "info",
        "--format",
        "pretty",
        "-i",
        miniatures.always_invalid,
    )
    assert stdout == dedent(
        f"""\
        name: "always_invalid"
        language: "python"
        version: "v1.0.0"
        homepage: "https://bowtie.report/"
        issues: "https://github.com/bowtie-json-schema/bowtie/issues"
        language_version: "{platform.python_version()}"
        os: "{platform.system()}"
        os_version: "{platform.release()}"
        source: "https://github.com/bowtie-json-schema/bowtie"
        dialects: [
          "https://json-schema.org/draft/2020-12/schema",
          "https://json-schema.org/draft/2019-09/schema",
          "http://json-schema.org/draft-07/schema#",
          "http://json-schema.org/draft-06/schema#",
          "http://json-schema.org/draft-04/schema#",
          "http://json-schema.org/draft-03/schema#"
        ]
        """,
    )
    assert stderr == ""


@pytest.mark.asyncio
async def test_info_markdown():
    stdout, stderr = await bowtie(
        "info",
        "--format",
        "markdown",
        "-i",
        miniatures.always_invalid,
    )
    assert stdout == dedent(
        f"""\
        **name**: "always_invalid"
        **language**: "python"
        **version**: "v1.0.0"
        **homepage**: "https://bowtie.report/"
        **issues**: "https://github.com/bowtie-json-schema/bowtie/issues"
        **language_version**: "{platform.python_version()}"
        **os**: "{platform.system()}"
        **os_version**: "{platform.release()}"
        **source**: "https://github.com/bowtie-json-schema/bowtie"
        **dialects**: [
          "https://json-schema.org/draft/2020-12/schema",
          "https://json-schema.org/draft/2019-09/schema",
          "http://json-schema.org/draft-07/schema#",
          "http://json-schema.org/draft-06/schema#",
          "http://json-schema.org/draft-04/schema#",
          "http://json-schema.org/draft-03/schema#"
        ]
        """,
    )
    assert stderr == ""


@pytest.mark.asyncio
async def test_info_valid_markdown():
    stdout, stderr = await bowtie(
        "info",
        "--format",
        "markdown",
        "-i",
        ARBITRARY,
    )
    parsed_markdown = MarkdownIt("gfm-like", {"linkify": False}).parse(stdout)
    tokens = SyntaxTreeNode(parsed_markdown).pretty(indent=2)
    assert (
        tokens
        == dedent(
            """
            <root>
              <paragraph>
                <inline>
                  <text>
                  <strong>
                    <text>
                  <text>
                  <softbreak>
                  <text>
                  <strong>
                    <text>
                  <text>
                  <softbreak>
                  <text>
                  <strong>
                    <text>
                  <text>
                  <softbreak>
                  <text>
                  <strong>
                    <text>
                  <text>
                  <softbreak>
                  <text>
                  <strong>
                    <text>
                  <text>
                  <softbreak>
                  <text>
                  <strong>
                    <text>
                  <text>
                  <softbreak>
                  <text>
                  <strong>
                    <text>
                  <text>
                  <softbreak>
                  <text>
                  <strong>
                    <text>
                  <text>
                  <softbreak>
                  <text>
                  <strong>
                    <text>
                  <text>
                  <softbreak>
                  <text>
                  <strong>
                    <text>
                  <text>
                  <softbreak>
                  <text>
                  <softbreak>
                  <text>
                  <softbreak>
                  <text>
                  <softbreak>
                  <text>
                  <softbreak>
                  <text>
                  <softbreak>
                  <text>
                  <softbreak>
                  <text>
            """,
        ).strip()
    )
    assert stderr == ""


@pytest.mark.asyncio
@pytest.mark.json
async def test_info_json():
    stdout, stderr = await bowtie(
        "info",
        "--format",
        "json",
        "-i",
        miniatures.always_invalid,
    )
    jsonout = _json.loads(stdout)

    assert (await command_validator("info")).validated(jsonout) == {
        "name": "always_invalid",
        "language": "python",
        "homepage": "https://bowtie.report/",
        "issues": "https://github.com/bowtie-json-schema/bowtie/issues",
        "source": "https://github.com/bowtie-json-schema/bowtie",
        "language_version": platform.python_version(),
        "os_version": platform.release(),
        "os": platform.system(),
        "version": "v1.0.0",
        "dialects": [
            "https://json-schema.org/draft/2020-12/schema",
            "https://json-schema.org/draft/2019-09/schema",
            "http://json-schema.org/draft-07/schema#",
            "http://json-schema.org/draft-06/schema#",
            "http://json-schema.org/draft-04/schema#",
            "http://json-schema.org/draft-03/schema#",
        ],
    }, stderr
    assert stderr == ""


@pytest.mark.asyncio
@pytest.mark.json
async def test_info_json_multiple_implementations():
    stdout, stderr = await bowtie(
        "info",
        "--format",
        "json",
        "-i",
        miniatures.always_invalid,
        "-i",
        miniatures.links,
    )
    jsonout = _json.loads(stdout)

    assert (await command_validator("info")).validated(jsonout) == {
        miniatures.always_invalid: {
            "name": "always_invalid",
            "language": "python",
            "homepage": "https://bowtie.report/",
            "issues": "https://github.com/bowtie-json-schema/bowtie/issues",
            "source": "https://github.com/bowtie-json-schema/bowtie",
            "language_version": platform.python_version(),
            "os_version": platform.release(),
            "os": platform.system(),
            "version": "v1.0.0",
            "dialects": [
                "https://json-schema.org/draft/2020-12/schema",
                "https://json-schema.org/draft/2019-09/schema",
                "http://json-schema.org/draft-07/schema#",
                "http://json-schema.org/draft-06/schema#",
                "http://json-schema.org/draft-04/schema#",
                "http://json-schema.org/draft-03/schema#",
            ],
        },
        miniatures.links: {
            "name": "links",
            "language": "python",
            "homepage": "urn:example",
            "issues": "urn:example",
            "language_version": platform.python_version(),
            "os_version": platform.release(),
            "os": platform.system(),
            "source": "urn:example",
            "version": "v1.0.0",
            "dialects": ["http://json-schema.org/draft-07/schema#"],
            "links": [
                {"description": "foo", "url": "urn:example:foo"},
                {"description": "bar", "url": "urn:example:bar"},
            ],
        },
    }, stderr
    assert stderr == ""


@pytest.mark.asyncio
async def test_info_links():
    stdout, stderr = await bowtie(
        "info",
        "--format",
        "pretty",
        "-i",
        miniatures.links,
    )
    assert stdout == dedent(
        f"""\
        name: "links"
        language: "python"
        version: "v1.0.0"
        homepage: "urn:example"
        issues: "urn:example"
        language_version: "{platform.python_version()}"
        os: "{platform.system()}"
        os_version: "{platform.release()}"
        source: "urn:example"
        dialects: [
          "http://json-schema.org/draft-07/schema#"
        ]
        links: [
          {{
            "description": "foo",
            "url": "urn:example:foo"
          }},
          {{
            "description": "bar",
            "url": "urn:example:bar"
          }}
        ]
        """,
    )
    assert stderr == ""


@pytest.mark.asyncio
@pytest.mark.containers
async def test_info_unsuccessful_start(succeed_immediately):
    stdout, stderr = await bowtie(
        "info",
        "-i",
        succeed_immediately,
        exit_code=EX.CONFIG,
    )

    assert stdout.strip() in {"", "{}"}  # empty, but ignore if JSON or not
    assert "failed to start" in stderr, stderr


@pytest.mark.asyncio
async def test_filter_implementations_no_arguments():
    stdout, stderr = [], ""

    try:
        child = pexpect.spawn("bowtie filter-implementations")
        child.expect(pexpect.EOF)
        stdout = child.before.decode().splitlines()
    except pexpect.exceptions.ExceptionPexpect as err:
        stderr = str(err)

    expected = sorted(Implementation.known())
    assert (sorted(stdout), stderr) == (expected, "")

<<<<<<< HEAD
=======

@pytest.mark.parametrize("id", IMPLEMENTATIONS.keys())
>>>>>>> 19321c1b
@pytest.mark.asyncio
async def test_filter_implementations_direct():
    stdout, stderr = [], ""

    try:
        child = pexpect.spawn("bowtie filter-implementations --direct")
        child.expect(pexpect.EOF)
        stdout = child.before.decode().splitlines()
    except pexpect.exceptions.ExceptionPexpect as err:
        stderr = str(err)

<<<<<<< HEAD
    expected = sorted(IMPLEMENTATIONS.keys())
    assert (sorted(stdout), stderr) == (expected, "")
=======

@pytest.mark.asyncio
async def test_filter_implementations_direct_by_language():
    stdout, stderr = await bowtie(
        "filter-implementations",
        "--direct",
        "-i",
        "direct:null",
        "-i",
        miniatures.always_invalid,
        "-i",
        miniatures.fake_javascript,
        "--language",
        "python",
    )
    expected = []
    assert (stdout.splitlines(), stderr) == (expected, "")
>>>>>>> 19321c1b


@pytest.mark.asyncio
async def test_filter_implementations_by_language():
    stdout, stderr = await bowtie(
        "filter-implementations",
        "-i",
        "direct:null",
        "-i",
        miniatures.always_invalid,
        "-i",
        miniatures.fake_javascript,
        "--language",
        "python",
    )
    expected = sorted([miniatures.always_invalid, "direct:null"])
    assert (sorted(stdout.splitlines()), stderr) == (expected, "")


@pytest.mark.asyncio
async def test_filter_implementations_by_dialect():
    stdout, stderr = await bowtie(
        "filter-implementations",
        "-i",
        "direct:null",
        "-i",
        miniatures.always_invalid,
        "-i",
        miniatures.only_draft3,
        "--supports-dialect",
        "202012",
    )
    expected = sorted([miniatures.always_invalid, "direct:null"])
    assert (sorted(stdout.splitlines()), stderr) == (expected, "")


@pytest.mark.asyncio
async def test_filter_implementations_both_language_and_dialect():
    stdout, stderr = await bowtie(
        "filter-implementations",
        "-i",
        "direct:null",
        "-i",
        miniatures.always_invalid,
        "-i",
        miniatures.fake_javascript,
        "-l",
        "javascript",
        "-d",
        "7",
    )
    assert (stdout, stderr) == (f"{miniatures.fake_javascript}\n", "")


@pytest.mark.asyncio
async def test_filter_implementations_stdin():
    lines = dedent(
        f"""\
        {"direct:null"}
        {miniatures.always_invalid}
        {miniatures.fake_javascript}
        """.rstrip(),
    )
    stdout, stderr = await bowtie(
        "filter-implementations",
        "--language",
        "javascript",
        stdin=lines + "\n",
    )
    assert (stdout, stderr) == (f"{miniatures.fake_javascript}\n", "")


@pytest.mark.asyncio
@pytest.mark.json
async def test_filter_implementations_json():
    jsonout, stderr = await bowtie(
        "filter-implementations",
        "-i",
        "direct:null",
        "-i",
        miniatures.always_invalid,
        "-i",
        miniatures.fake_javascript,
        "-l",
        "javascript",
        "-d",
        "7",
        "--format",
        "json",
        json=True,
    )
    assert (await command_validator("filter-implementations")).validated(
        jsonout,
    ) == [miniatures.fake_javascript]
    assert stderr == ""


@pytest.mark.asyncio
async def test_filter_dialects():
    stdout, stderr = await bowtie("filter-dialects")
    dialects_supported = "\n".join(
        [
            str(dialect.uri)
            for dialect in sorted(Dialect.known(), reverse=True)
        ],
    )
    assert (stdout.strip(), stderr) == (f"{dialects_supported}", "")


@pytest.mark.asyncio
async def test_filter_dialects_latest_dialect():
    stdout, stderr = await bowtie(
        "filter-dialects",
        "-l",
    )
    assert (stdout, stderr) == (f"{Dialect.latest().uri}\n", "")


@pytest.mark.asyncio
async def test_filter_dialects_supporting_implementation():
    output = await bowtie("filter-dialects", "-i", miniatures.only_draft3)
    assert output == ("http://json-schema.org/draft-03/schema#\n", "")


@pytest.mark.asyncio
async def test_filter_dialects_boolean_schemas():
    stdout, stderr = await bowtie("filter-dialects", "-b")
    boolean_schemas = "\n".join(
        [
            str(dialect.uri)
            for dialect in sorted(Dialect.known(), reverse=True)
            if dialect.has_boolean_schemas
        ],
    )
    assert (stdout.strip(), stderr) == (f"{boolean_schemas}", "")


@pytest.mark.asyncio
async def test_filter_dialects_non_boolean_schemas():
    stdout, stderr = await bowtie("filter-dialects", "-B")
    non_boolean_schemas = "\n".join(
        [
            str(dialect.uri)
            for dialect in sorted(Dialect.known(), reverse=True)
            if not dialect.has_boolean_schemas
        ],
    )
    assert (stdout.strip(), stderr) == (f"{non_boolean_schemas}", "")


@pytest.mark.asyncio
async def test_filter_dialects_no_results():
    stdout, stderr = await bowtie(
        "filter-dialects",
        "-i",
        miniatures.only_draft3,
        "--boolean-schemas",
        exit_code=EX.DATAERR,
    )
    assert (stdout.strip(), stderr) == ("", "No dialects match.\n")


@pytest.mark.asyncio
async def test_validate(tmp_path):
    tmp_path.joinpath("schema.json").write_text("{}")
    tmp_path.joinpath("a.json").write_text("12")
    tmp_path.joinpath("b.json").write_text('"foo"')

    stdout, _ = await bowtie(
        "validate",
        "-i",
        "direct:null",
        tmp_path / "schema.json",
        tmp_path / "a.json",
        tmp_path / "b.json",
        exit_code=0,
    )
    assert stdout != ""  # the real assertion here is we succeed above


@pytest.mark.asyncio
@pytest.mark.json
async def test_summary_show_failures_json(tmp_path):
    tmp_path.joinpath("schema.json").write_text("{}")
    tmp_path.joinpath("one.json").write_text("12")
    tmp_path.joinpath("two.json").write_text("37")

    validate_stdout, _ = await bowtie(
        "validate",
        "-i",
        "direct:null",
        "-i",
        miniatures.always_invalid,
        "--expect",
        "valid",
        tmp_path / "schema.json",
        tmp_path / "one.json",
        tmp_path / "two.json",
    )

    jsonout, stderr = await bowtie(
        "summary",
        "--format",
        "json",
        "--show",
        "failures",
        stdin=validate_stdout,
        json=True,
    )

    assert (await command_validator("summary")).validated(jsonout) == [
        [
            "direct:null",
            dict(failed=0, skipped=0, errored=0),
        ],
        [
            miniatures.always_invalid,
            dict(failed=2, skipped=0, errored=0),
        ],
    ]
    assert stderr == ""


@pytest.mark.asyncio
async def test_summary_show_failures_markdown(tmp_path):
    tmp_path.joinpath("schema.json").write_text("{}")
    tmp_path.joinpath("one.json").write_text("12")
    tmp_path.joinpath("two.json").write_text("37")

    validate_stdout, _ = await bowtie(
        "validate",
        "-i",
        "direct:null",
        "-i",
        miniatures.always_invalid,
        "--expect",
        "valid",
        tmp_path / "schema.json",
        tmp_path / "one.json",
        tmp_path / "two.json",
    )

    stdout, stderr = await bowtie(
        "summary",
        "--format",
        "markdown",
        "--show",
        "failures",
        stdin=validate_stdout,
    )
    assert stderr == ""
    assert stdout == dedent(
        """\
        # Bowtie Failures Summary

        | Implementation | Skips | Errors | Failures |
        |:-----------------------:|:-:|:-:|:-:|
        |      null (python)      | 0 | 0 | 0 |
        | always_invalid (python) | 0 | 0 | 2 |

        **2 tests ran**
        """,
    )


@pytest.mark.asyncio
async def test_summary_failures_valid_markdown(tmp_path):
    tmp_path.joinpath("schema.json").write_text("{}")
    tmp_path.joinpath("one.json").write_text("12")
    tmp_path.joinpath("two.json").write_text("37")

    validate_stdout, _ = await bowtie(
        "validate",
        "-i",
        ARBITRARY,
        "--expect",
        "valid",
        tmp_path / "schema.json",
        tmp_path / "one.json",
        tmp_path / "two.json",
    )

    stdout, stderr = await bowtie(
        "summary",
        "--format",
        "markdown",
        "--show",
        "failures",
        stdin=validate_stdout,
    )
    parsed_markdown = MarkdownIt("gfm-like", {"linkify": False}).parse(stdout)
    tokens = SyntaxTreeNode(parsed_markdown).pretty(indent=2)
    assert stderr == ""
    assert (
        tokens
        == (
            """
        <root>
  <heading>
    <inline>
      <text>
  <table>
    <thead>
      <tr>
        <th style='text-align:center'>
          <inline>
            <text>
        <th style='text-align:center'>
          <inline>
            <text>
        <th style='text-align:center'>
          <inline>
            <text>
        <th style='text-align:center'>
          <inline>
            <text>
    <tbody>
      <tr>
        <td style='text-align:center'>
          <inline>
            <text>
        <td style='text-align:center'>
          <inline>
            <text>
        <td style='text-align:center'>
          <inline>
            <text>
        <td style='text-align:center'>
          <inline>
            <text>
  <paragraph>
    <inline>
      <text>
      <strong>
        <text>
      <text>
        """
        ).strip()
    )


@pytest.mark.asyncio
async def test_validate_no_tests(tmp_path):
    """
    Don't bother starting up if we have nothing to run.
    """
    schema = tmp_path / "schema.json"
    schema.write_text("{}")
    stdout, stderr = await bowtie(
        "validate",
        "-i",
        ARBITRARY,
        schema,
        exit_code=EX.NOINPUT,
    )
    assert stdout == ""
    assert stderr == ""


@pytest.mark.asyncio
@pytest.mark.containers
@pytest.mark.json
async def test_summary_show_validation_json(envsonschema):
    raw = """
        {"description":"one","schema":{"type": "integer"},"tests":[{"description":"valid:1","instance":12},{"description":"valid:0","instance":12.5}]}
        {"description":"two","schema":{"type": "string"},"tests":[{"description":"crash:1","instance":"{}"}]}
        {"description":"crash:1","schema":{"type": "number"},"tests":[{"description":"three","instance":"{}"}, {"description": "another", "instance": 37}]}
        {"description":"four","schema":{"type": "array"},"tests":[{"description":"skip:message=foo","instance":""}]}
        {"description":"skip:message=bar","schema":{"type": "boolean"},"tests":[{"description":"five","instance":""}]}
        {"description":"six","schema":{"type": "array"},"tests":[{"description":"error:message=boom","instance":""}, {"description":"valid:0", "instance":12}]}
        {"description":"error:message=boom","schema":{"type": "array"},"tests":[{"description":"seven","instance":""}]}
    """  # noqa: E501
    run_stdout, run_stderr = await bowtie(
        "run",
        "-i",
        envsonschema,
        "-i",
        "direct:null",
        "-V",
        stdin=dedent(raw.strip("\n")),
    )

    jsonout, stderr = await bowtie(
        "summary",
        "--format",
        "json",
        "--show",
        "validation",
        stdin=run_stdout,
        json=True,
    )

    assert (await command_validator("summary")).validated(jsonout) == [
        [
            {"type": "integer"},
            [
                [
                    12,
                    {
                        "direct:null": "valid",
                        tag("envsonschema"): "valid",
                    },
                ],
                [
                    12.5,
                    {
                        "direct:null": "valid",
                        tag("envsonschema"): "invalid",
                    },
                ],
            ],
        ],
        [
            {"type": "string"},
            [
                [
                    "{}",
                    {
                        "direct:null": "valid",
                        tag("envsonschema"): "error",
                    },
                ],
            ],
        ],
        [
            {"type": "number"},
            [
                [
                    "{}",
                    {
                        "direct:null": "valid",
                        tag("envsonschema"): "error",
                    },
                ],
                [
                    37,
                    {
                        "direct:null": "valid",
                        tag("envsonschema"): "error",
                    },
                ],
            ],
        ],
        [
            {"type": "array"},
            [
                [
                    "",
                    {
                        "direct:null": "valid",
                        tag("envsonschema"): "skipped",
                    },
                ],
            ],
        ],
        [
            {"type": "boolean"},
            [
                [
                    "",
                    {
                        "direct:null": "valid",
                        tag("envsonschema"): "skipped",
                    },
                ],
            ],
        ],
        [
            {"type": "array"},
            [
                [
                    "",
                    {
                        "direct:null": "valid",
                        tag("envsonschema"): "error",
                    },
                ],
                [
                    12,
                    {
                        "direct:null": "valid",
                        tag("envsonschema"): "invalid",
                    },
                ],
            ],
        ],
        [
            {"type": "array"},
            [
                [
                    "",
                    {
                        "direct:null": "valid",
                        tag("envsonschema"): "error",
                    },
                ],
            ],
        ],
    ], run_stderr
    assert stderr == ""


@pytest.mark.asyncio
@pytest.mark.containers
async def test_badges(envsonschema, tmp_path):
    site = tmp_path / "site"
    site.mkdir()

    raw = """
        {"description":"one","schema":{"type": "integer"},"tests":[{"description":"valid:1","instance":12},{"description":"valid:0","instance":12.5}]}
        {"description":"two","schema":{"type": "string"},"tests":[{"description":"crash:1","instance":"{}"}]}
        {"description":"crash:1","schema":{"type": "number"},"tests":[{"description":"three","instance":"{}"}, {"description": "another", "instance": 37}]}
        {"description":"four","schema":{"type": "array"},"tests":[{"description":"skip:message=foo","instance":""}]}
        {"description":"skip:message=bar","schema":{"type": "boolean"},"tests":[{"description":"five","instance":""}]}
        {"description":"six","schema":{"type": "array"},"tests":[{"description":"error:message=boom","instance":""}, {"description":"valid:0", "instance":12}]}
        {"description":"error:message=boom","schema":{"type": "array"},"tests":[{"description":"seven","instance":""}]}
    """  # noqa: E501

    run_stdout, _ = await bowtie(
        "run",
        "-i",
        envsonschema,
        stdin=dedent(raw.strip("\n")),
    )

    site.joinpath("draft2020-12.json").write_text(run_stdout)

    stdout, stderr = await bowtie("badges", "--site", site)

    badges = site / "badges"
    assert {path.relative_to(badges) for path in badges.rglob("*")} == {
        Path("python-envsonschema"),
        Path("python-envsonschema/supported_versions.json"),
        Path("python-envsonschema/compliance"),
        Path("python-envsonschema/compliance/draft2020-12.json"),
    }


@pytest.mark.asyncio
async def test_badges_nothing_ran(tmp_path):
    run_stdout, _ = await bowtie(
        "run",
        "-i",
        ARBITRARY,
        stdin="",
        exit_code=-1,  # no test cases run causes a non-zero here
    )

    badges = tmp_path / "badges"
    stdout, stderr = await bowtie(
        "badges",
        badges,
        stdin=run_stdout,
        exit_code=2,  # comes from click
    )
    assert stdout == ""
    assert stderr != ""
    assert not badges.is_dir()


@pytest.mark.asyncio
@pytest.mark.containers
async def test_no_such_image(tmp_path):
    stdout, stderr = await bowtie(
        "run",
        "-i",
        "no-such-image",
        exit_code=EX.CONFIG,
    )
    assert stdout == ""
    assert (
        "'ghcr.io/bowtie-json-schema/no-such-image' is not a known " in stderr
    ), stderr

    stdout, stderr = await bowtie(
        "smoke",
        "-i",
        "no-such-image",
        exit_code=EX.CONFIG,
    )
    assert "/no-such-image' is not a known" in stderr, stderr

    foo = tmp_path / "foo.json"
    foo.write_text("{}")

    stdout, stderr = await bowtie(
        "validate",
        "-i",
        "no-such-image",
        "-",
        foo,
        stdin="{}",
        exit_code=EX.CONFIG,
    )
    assert stdout == ""
    assert (
        "'ghcr.io/bowtie-json-schema/no-such-image' is not a known " in stderr
    ), stderr


@pytest.mark.asyncio
async def test_suite_not_a_suite_directory(tmp_path):
    _, stderr = await bowtie(
        "suite",
        "-i",
        ARBITRARY,
        tmp_path,
        exit_code=2,  # comes from click
    )
    assert "does not contain" in stderr, stderr


@pytest.mark.asyncio
async def test_validate_mismatched_dialect(tmp_path):
    tmp_path.joinpath("schema.json").write_text(
        '{"$schema": "https://json-schema.org/draft/2020-12/schema"}',
    )
    tmp_path.joinpath("instance.json").write_text("12")

    stdout, stderr = await bowtie(
        "validate",
        "-D",
        "7",
        "-i",
        ARBITRARY,
        tmp_path / "schema.json",
        tmp_path / "instance.json",
    )
    dialect = _json.loads(stdout.split("\n")[0])["dialect"]

    assert dialect == "http://json-schema.org/draft-07/schema#"
    assert "$schema keyword does not" in stderr, stderr


@pytest.mark.asyncio
async def test_run_mismatched_dialect():
    async with run("-i", miniatures.always_invalid, "-D", "2019") as send:
        results, stderr = await send(
            """
            {"description": "wrong dialect", "schema": {"$schema": "https://json-schema.org/draft/2020-12/schema"}, "tests": [{"description": "a test", "instance": {}}] }
            """,  # noqa: E501
        )

    assert results == [{miniatures.always_invalid: TestResult.INVALID}], stderr
    assert "$schema keyword does not" in stderr, stderr


@pytest.mark.asyncio
async def test_run_registry_metasschema_not_mismatched_dialect():
    async with run("-i", miniatures.always_invalid, "-D", "2019") as send:
        results, stderr = await send(
            """
            {"description": "wrong dialect", "schema": {"$schema": "urn:metaschema"}, "registry": {"urn:metaschema": {"$schema": "https://json-schema.org/draft/2019-09/schema"}}, "tests": [{"description": "a test", "instance": {}}] }
            """,  # noqa: E501
        )

    assert results == [{miniatures.always_invalid: TestResult.INVALID}], stderr
    assert stderr == ""


@pytest.mark.asyncio
async def test_run_registry_metasschema_still_mismatched_dialect():
    async with run("-i", miniatures.always_invalid, "-D", "2019") as send:
        results, stderr = await send(
            """
            {"description": "wrong dialect", "schema": {"$schema": "urn:metaschema"}, "registry": {"urn:metaschema": {"$schema": "https://json-schema.org/draft/2020-12/schema"}}, "tests": [{"description": "a test", "instance": {}}] }
            """,  # noqa: E501
        )

    assert results == [{miniatures.always_invalid: TestResult.INVALID}], stderr
    assert "$schema keyword does not" in stderr, stderr


@pytest.mark.asyncio
async def test_run_mismatched_dialect_total_junk():
    """
    A $schema keyword that isn't even a string just gets ignored.

    At this point we're likely testing completely broken schemas.
    """
    async with run("-i", miniatures.always_invalid, "-D", "2019") as send:
        results, stderr = await send(
            """
            {"description": "BOOM", "schema": {"$schema": 37}, "tests": [{"description": "a test", "instance": {}}] }
            """,  # noqa: E501
        )

    assert results == [{miniatures.always_invalid: TestResult.INVALID}], stderr
    assert stderr == ""


@pytest.mark.asyncio
async def test_validate_boolean_schema(tmp_path):
    tmp_path.joinpath("schema.json").write_text("false")
    tmp_path.joinpath("instance.json").write_text("12")

    _, stderr = await bowtie(
        "validate",
        "-i",
        ARBITRARY,
        tmp_path / "schema.json",
        tmp_path / "instance.json",
    )

    assert stderr == "", stderr


@pytest.mark.asyncio
async def test_run_boolean_schema(tmp_path):
    async with run("-i", miniatures.always_invalid) as send:
        results, stderr = await send(
            """
            {"description": "wrong dialect", "schema": false, "tests": [{"description": "a test", "instance": {}}] }
            """,  # noqa: E501
        )

    assert results == [{miniatures.always_invalid: TestResult.INVALID}], stderr
    assert stderr == "", stderr


@pytest.mark.asyncio
async def test_validate_set_dialect_from_schema(tmp_path):
    tmp_path.joinpath("schema.json").write_text(
        '{"$schema": "https://json-schema.org/draft/2019-09/schema"}',
    )
    tmp_path.joinpath("instance.json").write_text("12")

    stdout, stderr = await bowtie(
        "validate",
        "-i",
        ARBITRARY,
        tmp_path / "schema.json",
        tmp_path / "instance.json",
    )
    report = Report.from_serialized(stdout.splitlines())
    assert report.metadata.dialect == Dialect.by_short_name()["draft2019-09"]


@pytest.mark.asyncio
async def test_validate_specify_dialect(tmp_path):
    tmp_path.joinpath("schema.json").write_text("{}")
    tmp_path.joinpath("instance.json").write_text("12")

    stdout, stderr = await bowtie(
        "validate",
        "-i",
        ARBITRARY,
        "-D",
        "2019",
        tmp_path / "schema.json",
        tmp_path / "instance.json",
    )
    report = Report.from_serialized(stdout.splitlines())
    assert report.metadata.dialect == Dialect.by_short_name()["draft2019-09"]


@pytest.mark.asyncio
@pytest.mark.containers
async def test_statistics_pretty(envsonschema):
    raw = """
        {"description":"one","schema":{"type": "integer"},"tests":[{"description":"valid:1","instance":12},{"description":"valid:0","instance":12.5}]}
        {"description":"two","schema":{"type": "string"},"tests":[{"description":"crash:1","instance":"{}"}]}
        {"description":"crash:1","schema":{"type": "number"},"tests":[{"description":"three","instance":"{}"}, {"description": "another", "instance": 37}]}
        {"description":"four","schema":{"type": "array"},"tests":[{"description":"skip:message=foo","instance":""}]}
        {"description":"skip:message=bar","schema":{"type": "boolean"},"tests":[{"description":"five","instance":""}]}
        {"description":"six","schema":{"type": "array"},"tests":[{"description":"error:message=boom","instance":""}, {"description":"valid:0", "instance":12}]}
        {"description":"error:message=boom","schema":{"type": "array"},"tests":[{"description":"seven","instance":""}]}
    """  # noqa: E501
    run_stdout, run_stderr = await bowtie(
        "run",
        "-i",
        envsonschema,
        "-i",
        "direct:null",
        "-V",
        stdin=dedent(raw.strip("\n")),
    )

    stdout, stderr = await bowtie(
        "statistics",
        "--format",
        "pretty",
        stdin=run_stdout,
    )

    prefix = "Ran on: "
    ran_on_lines = [
        line.removeprefix(prefix)
        for line in stdout.splitlines()
        if line.startswith(prefix)
    ]
    assert len(ran_on_lines) == 1, ("Couldn't find run date", stdout, stderr)
    ran_on = default_tzinfo(parse_datetime(ran_on_lines[0]), tzlocal())

    now, delta = datetime.now(tzlocal()), timedelta(minutes=1)
    assert within_delta(ran_on, now, delta), f"{ran_on} is too far from {now}."

    assert stdout == dedent(
        f"""\
        Dialect: Draft 2020-12
        {prefix}{ran_on_lines[0]}

        median: 0.65
        mean: 0.65
        """,
    )
    assert stderr == "", stderr


@pytest.mark.asyncio
@pytest.mark.containers
@pytest.mark.json
async def test_statistics_json(envsonschema):
    raw = """
        {"description":"one","schema":{"type": "integer"},"tests":[{"description":"valid:1","instance":12},{"description":"valid:0","instance":12.5}]}
        {"description":"two","schema":{"type": "string"},"tests":[{"description":"crash:1","instance":"{}"}]}
        {"description":"crash:1","schema":{"type": "number"},"tests":[{"description":"three","instance":"{}"}, {"description": "another", "instance": 37}]}
        {"description":"four","schema":{"type": "array"},"tests":[{"description":"skip:message=foo","instance":""}]}
        {"description":"skip:message=bar","schema":{"type": "boolean"},"tests":[{"description":"five","instance":""}]}
        {"description":"six","schema":{"type": "array"},"tests":[{"description":"error:message=boom","instance":""}, {"description":"valid:0", "instance":12}]}
        {"description":"error:message=boom","schema":{"type": "array"},"tests":[{"description":"seven","instance":""}]}
    """  # noqa: E501
    run_stdout, run_stderr = await bowtie(
        "run",
        "-i",
        envsonschema,
        "-i",
        "direct:null",
        "-V",
        stdin=dedent(raw.strip("\n")),
    )

    jsonout, stderr = await bowtie(
        "statistics",
        "--format",
        "json",
        stdin=run_stdout,
        json=True,
    )

    ran_on = isoparse(jsonout["ran_on"])
    now, delta = datetime.now(tzlocal()), timedelta(minutes=1)
    assert within_delta(ran_on, now, delta), f"{ran_on} is too far from {now}."

    assert (await command_validator("statistics")).validated(jsonout) == dict(
        dialect="https://json-schema.org/draft/2020-12/schema",
        ran_on=jsonout["ran_on"],
        median=0.65,
        mean=0.65,
    )
    assert stderr == "", stderr


@pytest.mark.asyncio
@pytest.mark.containers
async def test_statistics_markdown(envsonschema):
    raw = """
        {"description":"one","schema":{"type": "integer"},"tests":[{"description":"valid:1","instance":12},{"description":"valid:0","instance":12.5}]}
        {"description":"two","schema":{"type": "string"},"tests":[{"description":"crash:1","instance":"{}"}]}
        {"description":"crash:1","schema":{"type": "number"},"tests":[{"description":"three","instance":"{}"}, {"description": "another", "instance": 37}]}
        {"description":"four","schema":{"type": "array"},"tests":[{"description":"skip:message=foo","instance":""}]}
        {"description":"skip:message=bar","schema":{"type": "boolean"},"tests":[{"description":"five","instance":""}]}
        {"description":"six","schema":{"type": "array"},"tests":[{"description":"error:message=boom","instance":""}, {"description":"valid:0", "instance":12}]}
        {"description":"error:message=boom","schema":{"type": "array"},"tests":[{"description":"seven","instance":""}]}
    """  # noqa: E501
    run_stdout, run_stderr = await bowtie(
        "run",
        "-i",
        envsonschema,
        "-i",
        "direct:null",
        "-V",
        stdin=dedent(raw.strip("\n")),
    )

    stdout, stderr = await bowtie(
        "statistics",
        "--format",
        "markdown",
        stdin=run_stdout,
    )

    prefix = "### Ran on:"

    ran_on_lines = [
        line.removeprefix(prefix)
        for line in stdout.splitlines()
        if line.startswith(prefix)
    ]
    assert len(ran_on_lines) == 1, ("Couldn't find run date", stdout, stderr)
    ran_on = default_tzinfo(parse_datetime(ran_on_lines[0]), tzlocal())

    now, delta = datetime.now(tzlocal()), timedelta(minutes=1)
    assert within_delta(ran_on, now, delta), f"{ran_on} is too far from {now}."

    assert stdout == dedent(
        f"""\
        ## Dialect: Draft 2020-12

        {prefix}{ran_on_lines[0]}

        | Metric | Value |
        |:------:|:----:|
        | median | 0.65 |
        |  mean  | 0.65 |
        """,
    )
    assert stderr == "", stderr


@pytest.mark.asyncio
@pytest.mark.containers
async def test_container_connectables(
    lintsonschema_container,
    envsonschema_container,
    tmp_path,
):
    tmp_path.joinpath("schema.json").write_text("{}")
    tmp_path.joinpath("instance.json").write_text("12")

    stdout, stderr = await bowtie(
        "validate",
        "-i",
        lintsonschema_container,
        "-i",
        envsonschema_container,
        tmp_path / "schema.json",
        tmp_path / "instance.json",
        exit_code=0,
    )
    assert stderr == ""

    report = Report.from_serialized(stdout.splitlines())
    assert [
        [test_results for _, test_results in results]
        for _, results in report.cases_with_results()
    ] == [
        [
            {
                envsonschema_container: TestResult.INVALID,
                lintsonschema_container: TestResult.VALID,
            },
        ],
    ], stderr


@pytest.mark.asyncio
async def test_direct_connectable_python_jsonschema(tmp_path):
    tmp_path.joinpath("schema.json").write_text("{}")
    tmp_path.joinpath("instance.json").write_text("12")

    stdout, stderr = await bowtie(
        "validate",
        "-i",
        "direct:python-jsonschema",
        tmp_path / "schema.json",
        tmp_path / "instance.json",
        exit_code=0,
    )
    assert stderr == ""

    report = Report.from_serialized(stdout.splitlines())
    assert [
        [test_results for _, test_results in results]
        for _, results in report.cases_with_results()
    ] == [
        [{"direct:python-jsonschema": TestResult.VALID}],
    ], stderr


@pytest.mark.parametrize("id", IMPLEMENTATIONS.keys())
@pytest.mark.asyncio
async def test_smoke_direct_connectables(id):
    await bowtie("smoke", "-i", f"direct:{id}", exit_code=0)


class TestImplicitDialectSupport:
    @pytest.mark.asyncio
    async def test_dialectless_schema_with_no_such_support(self, tmp_path):
        """
        Sending a schema with no explicit dialect warns once if the
        implementation does not support implicit dialect requests.
        """
        tmp_path.joinpath("schema.json").write_text("{}")
        tmp_path.joinpath("instance.json").write_text("12")
        stdout, stderr = await bowtie(
            "validate",
            "-i",
            miniatures.no_implicit_dialect_support,
            tmp_path / "schema.json",
            tmp_path / "instance.json",
        )

        assert not Report.from_serialized(stdout.splitlines()).is_empty
        assert "does not indicate its dialect" in stderr

    @pytest.mark.asyncio
    async def test_dialectless_schema_with_support(self, tmp_path):
        """
        Sending a schema with no explicit dialect does not warn if the
        implementation supports implicit dialect requests.
        """
        tmp_path.joinpath("schema.json").write_text("{}")
        tmp_path.joinpath("instance.json").write_text("12")
        stdout, stderr = await bowtie(
            "validate",
            "-i",
            ARBITRARY,
            tmp_path / "schema.json",
            tmp_path / "instance.json",
        )

        assert not Report.from_serialized(stdout.splitlines()).is_empty
        assert stderr == ""

    @pytest.mark.asyncio
    async def test_schema_with_dialect(self, tmp_path):
        """
        Sending a schema with an explicit dialect does not warn even if the
        implementation does not support implicit dialect requests.
        """
        tmp_path.joinpath("schema.json").write_text(
            '{"$schema": "https://json-schema.org/draft/2020-12/schema"}',
        )
        tmp_path.joinpath("instance.json").write_text("12")
        stdout, stderr = await bowtie(
            "validate",
            "-i",
            miniatures.no_implicit_dialect_support,
            tmp_path / "schema.json",
            tmp_path / "instance.json",
        )
        assert not Report.from_serialized(stdout.splitlines()).is_empty
        assert stderr == ""<|MERGE_RESOLUTION|>--- conflicted
+++ resolved
@@ -1486,11 +1486,6 @@
     expected = sorted(Implementation.known())
     assert (sorted(stdout), stderr) == (expected, "")
 
-<<<<<<< HEAD
-=======
-
-@pytest.mark.parametrize("id", IMPLEMENTATIONS.keys())
->>>>>>> 19321c1b
 @pytest.mark.asyncio
 async def test_filter_implementations_direct():
     stdout, stderr = [], ""
@@ -1502,28 +1497,8 @@
     except pexpect.exceptions.ExceptionPexpect as err:
         stderr = str(err)
 
-<<<<<<< HEAD
     expected = sorted(IMPLEMENTATIONS.keys())
     assert (sorted(stdout), stderr) == (expected, "")
-=======
-
-@pytest.mark.asyncio
-async def test_filter_implementations_direct_by_language():
-    stdout, stderr = await bowtie(
-        "filter-implementations",
-        "--direct",
-        "-i",
-        "direct:null",
-        "-i",
-        miniatures.always_invalid,
-        "-i",
-        miniatures.fake_javascript,
-        "--language",
-        "python",
-    )
-    expected = []
-    assert (stdout.splitlines(), stderr) == (expected, "")
->>>>>>> 19321c1b
 
 
 @pytest.mark.asyncio
