--- conflicted
+++ resolved
@@ -44,14 +44,9 @@
 }: {
   params: Params<string>;
 }) => {
-<<<<<<< HEAD
   const draftName = params?.draftName ?? Dialect.latest().shortName;
   const dialect = Dialect.withName(draftName);
-=======
-  const draftName = params?.draftName;
-  const dialect = draftName ? Dialect.withName(draftName) : Dialect.latest();
 
->>>>>>> bd95beb9
   document.title = `Bowtie - ${dialect.prettyName}`;
 
   const [reportData, allImplementationsData] = await Promise.all([
