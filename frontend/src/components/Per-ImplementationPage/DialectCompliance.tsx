<<<<<<< HEAD
import React from 'react';
import { Card, Table } from 'react-bootstrap';
import { ReportData } from '../../data/parseReportData';

interface DialectComplianceProps {
    loaderData: ReportData;
    implementationsDetail: {
        [x: string]: any;
    }
    implementationName: string;
}

const DialectCompliance: React.FC<DialectComplianceProps> = ({ loaderData, implementationsDetail, implementationName }) => {

    const dialectMapping = {
        "https://json-schema.org/draft/2020-12": "draft2020-12",
        "https://json-schema.org/draft/2019-09": "draft2019-09",
        "http://json-schema.org/draft-07": "draft7",
        "http://json-schema.org/draft-06": "draft6",
        "http://json-schema.org/draft-04": "draft4",
        "http://json-schema.org/draft-03": "draft3"
    };

    return (
        <Card className="mx-auto mb-3 w-75">
            <Card.Header>Compliance</Card.Header>
            <Card.Body>
                <Table striped bordered size="sm">
                    <thead>
                        <tr className="text-center">
                            <th>Dialects</th>
                            <th>Unsuccessful</th>
                            <th>Skipped</th>
                            <th>Errored</th>
                        </tr>
                        {implementationsDetail.dialects.map((dialect: string, index: number) => {
                            const draft = Object.entries(dialectMapping).find(([key,]) => dialect.includes(key));
                            if (draft && loaderData[draft[1]] && loaderData[draft[1]].implementations) {
                                const specificDialect = Array.from(loaderData[draft[1]].implementations).find(([key, value]) => key.includes(implementationName));
                                if (specificDialect) {
                                    return (
                                        <tr key={index}>
                                            <td>{dialect}</td>
                                            <td>{specificDialect[1].unsuccessfulTests}</td>
                                            <td>{specificDialect[1].skippedTests}</td>
                                            <td>{specificDialect[1].erroredTests}</td>
                                        </tr>
                                    );
                                }
                            }
                            return null;
                        })}
                    </thead>
                </Table>
            </Card.Body>
        </Card>
    );
};

export default DialectCompliance;
=======
import React from "react";
import { Card, Table } from "react-bootstrap";
import { ReportData } from "../../data/parseReportData";

interface DialectComplianceProps {
  loaderData: ReportData;
  implementationsDetails: {
    [x: string]: any;
  };
  implementationName: string;
}

const DialectCompliance: React.FC<DialectComplianceProps> = ({
  loaderData,
  implementationsDetails,
  implementationName,
}) => {
  const dialectMapping = {
    "https://json-schema.org/draft/2020-12": "draft2020-12",
    "https://json-schema.org/draft/2019-09": "draft2019-09",
    "http://json-schema.org/draft-07": "draft7",
    "http://json-schema.org/draft-06": "draft6",
    "http://json-schema.org/draft-04": "draft4",
    "http://json-schema.org/draft-03": "draft3",
  };

  return (
    <Card className="mx-auto mb-3 w-75">
      <Card.Header>Compliance</Card.Header>
      <Card.Body>
        <Table striped bordered size="sm">
          <thead>
            <tr className="text-center">
              <th>Dialects</th>
              <th>Unsuccessful</th>
              <th>Skipped</th>
              <th>Errored</th>
            </tr>
            {implementationsDetails.dialects.map(
              (dialect: string, index: number) => {
                const draft = Object.entries(dialectMapping).find(([key]) =>
                  dialect.includes(key),
                );
                if (
                  draft &&
                  loaderData[draft[1]] &&
                  loaderData[draft[1]].implementations
                ) {
                  const specificDialect = Array.from(
                    loaderData[draft[1]].implementations,
                  ).find(([key, value]) => key.includes(implementationName));
                  if (specificDialect) {
                    return (
                      <tr key={index}>
                        <td>{dialect}</td>
                        <td>{specificDialect[1].unsuccessfulTests}</td>
                        <td>{specificDialect[1].skippedTests}</td>
                        <td>{specificDialect[1].erroredTests}</td>
                      </tr>
                    );
                  }
                }
                return null;
              },
            )}
          </thead>
        </Table>
      </Card.Body>
    </Card>
  );
};

export default DialectCompliance;
>>>>>>> 0552c0b0
<|MERGE_RESOLUTION|>--- conflicted
+++ resolved
@@ -1,7 +1,6 @@
-<<<<<<< HEAD
-import React from 'react';
-import { Card, Table } from 'react-bootstrap';
-import { ReportData } from '../../data/parseReportData';
+import React from "react";
+import { Card, Table } from "react-bootstrap";
+import { ReportData } from "../../data/parseReportData";
 
 interface DialectComplianceProps {
     loaderData: ReportData;
@@ -58,79 +57,4 @@
     );
 };
 
-export default DialectCompliance;
-=======
-import React from "react";
-import { Card, Table } from "react-bootstrap";
-import { ReportData } from "../../data/parseReportData";
-
-interface DialectComplianceProps {
-  loaderData: ReportData;
-  implementationsDetails: {
-    [x: string]: any;
-  };
-  implementationName: string;
-}
-
-const DialectCompliance: React.FC<DialectComplianceProps> = ({
-  loaderData,
-  implementationsDetails,
-  implementationName,
-}) => {
-  const dialectMapping = {
-    "https://json-schema.org/draft/2020-12": "draft2020-12",
-    "https://json-schema.org/draft/2019-09": "draft2019-09",
-    "http://json-schema.org/draft-07": "draft7",
-    "http://json-schema.org/draft-06": "draft6",
-    "http://json-schema.org/draft-04": "draft4",
-    "http://json-schema.org/draft-03": "draft3",
-  };
-
-  return (
-    <Card className="mx-auto mb-3 w-75">
-      <Card.Header>Compliance</Card.Header>
-      <Card.Body>
-        <Table striped bordered size="sm">
-          <thead>
-            <tr className="text-center">
-              <th>Dialects</th>
-              <th>Unsuccessful</th>
-              <th>Skipped</th>
-              <th>Errored</th>
-            </tr>
-            {implementationsDetails.dialects.map(
-              (dialect: string, index: number) => {
-                const draft = Object.entries(dialectMapping).find(([key]) =>
-                  dialect.includes(key),
-                );
-                if (
-                  draft &&
-                  loaderData[draft[1]] &&
-                  loaderData[draft[1]].implementations
-                ) {
-                  const specificDialect = Array.from(
-                    loaderData[draft[1]].implementations,
-                  ).find(([key, value]) => key.includes(implementationName));
-                  if (specificDialect) {
-                    return (
-                      <tr key={index}>
-                        <td>{dialect}</td>
-                        <td>{specificDialect[1].unsuccessfulTests}</td>
-                        <td>{specificDialect[1].skippedTests}</td>
-                        <td>{specificDialect[1].erroredTests}</td>
-                      </tr>
-                    );
-                  }
-                }
-                return null;
-              },
-            )}
-          </thead>
-        </Table>
-      </Card.Body>
-    </Card>
-  );
-};
-
-export default DialectCompliance;
->>>>>>> 0552c0b0
+export default DialectCompliance;