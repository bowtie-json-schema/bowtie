--- conflicted
+++ resolved
@@ -3,11 +3,8 @@
 import { useState } from "react";
 import { DetailsButtonModal } from "../Modals/DetailsButtonModal";
 import { RunTimeInfoModal } from "../Modals/RunTimeInfoModal";
-<<<<<<< HEAD
+import { mapLanguage } from "../../data/mapLanguage";
 import { Link } from "react-router-dom";
-=======
-import { mapLanguage } from "../../data/mapLanguage";
->>>>>>> fa998703
 
 const ImplementationRow = ({ cases, implementation }) => {
 
@@ -31,15 +28,9 @@
           // }
         >
           {implementation.metadata.name}
-<<<<<<< HEAD
         </Link>
-        <small className="text-muted">
-          {" " + implementation.metadata.language}
-=======
-        </a>
         <small className="text-muted ps-1">
           {mapLanguage(implementation.metadata.language)}
->>>>>>> fa998703
         </small>
       </th>
       <td>
