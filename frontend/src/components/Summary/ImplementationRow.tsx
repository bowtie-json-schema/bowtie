import "./ImplementationRow.css";
import { useState } from "react";
import { DetailsButtonModal } from "../Modals/DetailsButtonModal";
import { mapLanguage } from "../../data/mapLanguage";
import { NavLink, useNavigate } from "react-router-dom";
import { Case, ImplementationData } from "../../data/parseReportData";
import { OverlayTrigger, Tooltip } from "react-bootstrap";
const ImplementationRow = ({
  cases,
  implementation,
}: {
  cases: Map<number, Case>;
  implementation: ImplementationData;
  key: number;
  index: number;
}) => {
  const [showDetails, setShowDetails] = useState(false);
  const navigate = useNavigate();
  const implementationPath = getImplementationPath(implementation);

  return (
<<<<<<< HEAD
    <OverlayTrigger
      placement="right"
      overlay={
        <Tooltip className={implementation.isNew ? "" : "d-none"} id="tooltip">
          <strong>Newly added implementation</strong>
        </Tooltip>
      }
    >
      <tr className={implementation.isNew ? "table-success" : ""}>
        <th
          className="table-implementation-name"
          onClick={() => navigate(`/implementations/${implementationPath}`)}
          scope="row"
        >
          <NavLink
            className={implementation.isNew ? "text-primary" : ""}
            to={`/implementations/${implementationPath}`}
          >
            {implementation.metadata.name}
          </NavLink>
          <small
            className={
              "ps-1 " + (implementation.isNew ? "text-dark" : "text-muted")
            }
          >
            {mapLanguage(implementation.metadata.language)}
          </small>
        </th>
        <td>
          <small
            className={
              "font-monospace " +
              (implementation.isNew ? "text-dark" : "text-muted")
            }
          >
            {implementation.metadata.version ?? ""}
          </small>
        </td>

        <td className="text-center">{implementation.erroredCases}</td>
        <td className="text-center">{implementation.skippedTests}</td>
        <td className="text-center details-required">
          {implementation.failedTests + implementation.erroredTests}
          <div className="hover-details text-center">
            <p>
              <b>failed</b>:{implementation.failedTests}
            </p>
            <p>
              <b>errored</b>:{implementation.erroredTests}
            </p>
          </div>
        </td>

        <td>
          {implementation.failedTests +
            implementation.erroredTests +
            implementation.skippedTests >
            0 && (
            <button
              type="button"
              className="btn btn-sm btn-primary"
              onClick={() => setShowDetails(true)}
            >
              Details
            </button>
          )}
        </td>
        <DetailsButtonModal
          show={showDetails}
          handleClose={() => setShowDetails(false)}
          cases={cases}
          implementation={implementation}
        />
      </tr>
    </OverlayTrigger>
=======
    <tr>
      <th
        className="table-implementation-name align-middle p-0"
        onClick={() => navigate(`/implementations/${implementationPath}`)}
        scope="row"
      >
        <NavLink to={`/implementations/${implementationPath}`}>
          {implementation.metadata.name}
        </NavLink>
        <small className="text-muted ps-1">
          {mapLanguage(implementation.metadata.language)}
        </small>
      </th>
      <td className="align-middle">
        <small className="font-monospace text-muted">
          {implementation.metadata.version ?? ""}
        </small>
      </td>

      <td className="text-center align-middle">
        {implementation.erroredCases}
      </td>
      <td className="text-center align-middle">
        {implementation.skippedTests}
      </td>
      <td className="text-center align-middle details-required">
        {implementation.failedTests + implementation.erroredTests}
        <div className="hover-details text-center">
          <p>
            <b>failed</b>:{implementation.failedTests}
          </p>
          <p>
            <b>errored</b>:{implementation.erroredTests}
          </p>
        </div>
      </td>

      <td className="align-middle p-0">
        {implementation.failedTests +
          implementation.erroredTests +
          implementation.skippedTests >
          0 && (
          <button
            type="button"
            className="btn btn-sm btn-primary"
            onClick={() => setShowDetails(true)}
          >
            Details
          </button>
        )}
      </td>
      <DetailsButtonModal
        show={showDetails}
        handleClose={() => setShowDetails(false)}
        cases={cases}
        implementation={implementation}
      />
    </tr>
>>>>>>> 39a1d452
  );
};

const getImplementationPath = (implementation: ImplementationData) => {
  const pathSegment = implementation.id.split("/");
  return pathSegment[pathSegment.length - 1];
};

export default ImplementationRow;<|MERGE_RESOLUTION|>--- conflicted
+++ resolved
@@ -19,7 +19,6 @@
   const implementationPath = getImplementationPath(implementation);
 
   return (
-<<<<<<< HEAD
     <OverlayTrigger
       placement="right"
       overlay={
@@ -30,7 +29,7 @@
     >
       <tr className={implementation.isNew ? "table-success" : ""}>
         <th
-          className="table-implementation-name"
+          className="table-implementation-name align-middle p-0"
           onClick={() => navigate(`/implementations/${implementationPath}`)}
           scope="row"
         >
@@ -48,7 +47,7 @@
             {mapLanguage(implementation.metadata.language)}
           </small>
         </th>
-        <td>
+        <td className="align-middle">
           <small
             className={
               "font-monospace " +
@@ -59,9 +58,9 @@
           </small>
         </td>
 
-        <td className="text-center">{implementation.erroredCases}</td>
-        <td className="text-center">{implementation.skippedTests}</td>
-        <td className="text-center details-required">
+        <td className="text-center align-middle">{implementation.erroredCases}</td>
+        <td className="text-center align-middle">{implementation.skippedTests}</td>
+        <td className="text-center align-middle details-required">
           {implementation.failedTests + implementation.erroredTests}
           <div className="hover-details text-center">
             <p>
@@ -73,7 +72,7 @@
           </div>
         </td>
 
-        <td>
+        <td className="align-middle p-0">
           {implementation.failedTests +
             implementation.erroredTests +
             implementation.skippedTests >
@@ -95,66 +94,6 @@
         />
       </tr>
     </OverlayTrigger>
-=======
-    <tr>
-      <th
-        className="table-implementation-name align-middle p-0"
-        onClick={() => navigate(`/implementations/${implementationPath}`)}
-        scope="row"
-      >
-        <NavLink to={`/implementations/${implementationPath}`}>
-          {implementation.metadata.name}
-        </NavLink>
-        <small className="text-muted ps-1">
-          {mapLanguage(implementation.metadata.language)}
-        </small>
-      </th>
-      <td className="align-middle">
-        <small className="font-monospace text-muted">
-          {implementation.metadata.version ?? ""}
-        </small>
-      </td>
-
-      <td className="text-center align-middle">
-        {implementation.erroredCases}
-      </td>
-      <td className="text-center align-middle">
-        {implementation.skippedTests}
-      </td>
-      <td className="text-center align-middle details-required">
-        {implementation.failedTests + implementation.erroredTests}
-        <div className="hover-details text-center">
-          <p>
-            <b>failed</b>:{implementation.failedTests}
-          </p>
-          <p>
-            <b>errored</b>:{implementation.erroredTests}
-          </p>
-        </div>
-      </td>
-
-      <td className="align-middle p-0">
-        {implementation.failedTests +
-          implementation.erroredTests +
-          implementation.skippedTests >
-          0 && (
-          <button
-            type="button"
-            className="btn btn-sm btn-primary"
-            onClick={() => setShowDetails(true)}
-          >
-            Details
-          </button>
-        )}
-      </td>
-      <DetailsButtonModal
-        show={showDetails}
-        handleClose={() => setShowDetails(false)}
-        cases={cases}
-        implementation={implementation}
-      />
-    </tr>
->>>>>>> 39a1d452
   );
 };
 
