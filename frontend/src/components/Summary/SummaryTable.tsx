// @ts-ignore
import ImplementationRow from "./ImplementationRow";
import { useMemo } from "react";
<<<<<<< HEAD
import { ReportData, calculateTotals } from "../../data/parseReportData";
=======
import { ReportData } from "../../data/parseReportData";

export interface Totals {
  totalTests: number;
  erroredCases: number;
  skippedTests: number;
  failedTests: number;
  erroredTests: number;
}

const calculateTotals = (data: ReportData): Totals => {
  const totalTests = Array.from(data.cases.values()).reduce(
    (prev, curr) => prev + curr.tests.length,
    0,
  );
  return Array.from(data.implementations.values()).reduce(
    (prev, curr) => ({
      totalTests,
      erroredCases: prev.erroredCases + curr.erroredCases,
      skippedTests: prev.skippedTests + curr.skippedTests,
      failedTests: prev.failedTests + curr.failedTests,
      erroredTests: prev.erroredTests + curr.erroredTests,
    }),
    {
      totalTests: totalTests,
      erroredCases: 0,
      skippedTests: 0,
      failedTests: 0,
      erroredTests: 0,
    },
  );
};
>>>>>>> 31b6e1ff

const SummaryTable = ({ reportData }: { reportData: ReportData }) => {
  const totals = useMemo(() => calculateTotals(reportData), [reportData]);
  return (
    <table className="table table-sm table-hover">
      <thead>
        <tr>
          <th
            colSpan={2}
            rowSpan={2}
            scope="col"
            className="text-center align-middle"
          >
            implementation
          </th>
          <th colSpan={1} className="text-center">
            <span className="text-muted">cases ({reportData.cases.size})</span>
          </th>
          <th colSpan={3} className="text-center">
            <span className="text-muted">tests ({totals.totalTests})</span>
          </th>
          <th colSpan={1}></th>
        </tr>
        <tr>
          <th scope="col" className="text-center">
            errors
          </th>
          <th scope="col" className="table-bordered text-center">
            skipped
          </th>
          <th
            scope="col"
            className="table-bordered text-center details-required"
          >
            <div className="hover-details details-desc text-center">
              <p>
                failed
                <br />
                <span>
                  implementation worked successfully but got the wrong answer
                </span>
              </p>
              <p>
                errored
                <br />
                <span>
                  implementation crashed when trying to calculate an answer
                </span>
              </p>
            </div>
            unsuccessful
          </th>
          <th scope="col"></th>
        </tr>
      </thead>
      <tbody className="table-group-divider">
        {Array.from(reportData.implementations.values())
          .sort(
            (a, b) =>
              a.failedTests +
              a.erroredTests +
              a.skippedTests -
              b.failedTests -
              b.erroredTests -
              b.skippedTests,
          )
          .map((implementation, index) => (
            <ImplementationRow
              cases={reportData.cases}
              implementation={implementation}
              key={index}
              index={index}
            />
          ))}
      </tbody>
      <tfoot>
        <tr>
          <th scope="row" colSpan={2}>
            total
          </th>
          <td className="text-center">{totals.erroredCases}</td>
          <td className="text-center">{totals.skippedTests}</td>
          <td className="text-center details-required">
            {totals.failedTests + totals.erroredTests}
            <div className="hover-details text-center">
              <p>
                <b>failed</b>: {totals.failedTests}
              </p>
              <p>
                <b>errored</b>: {totals.erroredTests}
              </p>
            </div>
          </td>
          <td></td>
        </tr>
      </tfoot>
    </table>
  );
};

export default SummaryTable;<|MERGE_RESOLUTION|>--- conflicted
+++ resolved
@@ -1,42 +1,7 @@
 // @ts-ignore
 import ImplementationRow from "./ImplementationRow";
 import { useMemo } from "react";
-<<<<<<< HEAD
 import { ReportData, calculateTotals } from "../../data/parseReportData";
-=======
-import { ReportData } from "../../data/parseReportData";
-
-export interface Totals {
-  totalTests: number;
-  erroredCases: number;
-  skippedTests: number;
-  failedTests: number;
-  erroredTests: number;
-}
-
-const calculateTotals = (data: ReportData): Totals => {
-  const totalTests = Array.from(data.cases.values()).reduce(
-    (prev, curr) => prev + curr.tests.length,
-    0,
-  );
-  return Array.from(data.implementations.values()).reduce(
-    (prev, curr) => ({
-      totalTests,
-      erroredCases: prev.erroredCases + curr.erroredCases,
-      skippedTests: prev.skippedTests + curr.skippedTests,
-      failedTests: prev.failedTests + curr.failedTests,
-      erroredTests: prev.erroredTests + curr.erroredTests,
-    }),
-    {
-      totalTests: totalTests,
-      erroredCases: 0,
-      skippedTests: 0,
-      failedTests: 0,
-      erroredTests: 0,
-    },
-  );
-};
->>>>>>> 31b6e1ff
 
 const SummaryTable = ({ reportData }: { reportData: ReportData }) => {
   const totals = useMemo(() => calculateTotals(reportData), [reportData]);
