import { useContext, useEffect, useState } from "react";
import { Sun, MoonStarsFill, Book } from "react-bootstrap-icons";
import { Link, useLocation, useMatch } from "react-router-dom";
import Container from "react-bootstrap/Container";
import Navbar from "react-bootstrap/Navbar";
import NavDropdown from "react-bootstrap/NavDropdown";
import Collapse from "react-bootstrap/Collapse";

import { ThemeContext } from "../context/ThemeContext";
import { BowtieVersionContext } from "../context/BowtieVersionContext";
import logo from "../assets/landscape-logo.svg";
import Dialect from "../data/Dialect";

const NavBar = () => {
  const { isDarkMode, toggleDarkMode } = useContext(ThemeContext);
  const { version } = useContext(BowtieVersionContext);
  const { hash, key } = useLocation();
  const [isNavbarOpen, setIsNavbarOpen] = useState(false);

  const rootMatch = useMatch("/");
  const dialectsMatch = useMatch("/dialects/*");
  const isBenchmarksPage = useMatch("/benchmarks/*");
  const isDialectPage = rootMatch ?? dialectsMatch;

  useEffect(() => {
    if (hash) {
      const targetElement = document.getElementById(hash.substring(1));
      targetElement?.scrollIntoView({ behavior: "smooth" });
    }
  }, [key, hash]);

  return (
    <Navbar
      expand="lg"
      sticky="top"
      className={`mb-4 ${
        isDarkMode ? "navbar-dark bg-dark" : "navbar-light bg-light"
      }`}
    >
      <Container
        fluid
        className="d-flex justify-content-between align-items-center"
      >
        <Link className="navbar-brand me-4 py-1" to="/">
          <img src={logo} alt="Bowtie Logo" width="128px" />
        </Link>
        <div className="d-flex align-items-center">
          <div className="d-lg-none d-flex justify-content-between align-items-center me-2">
            <Link
              className="nav-link border border-primary rounded-3 d-inline-block p-2 me-1"
              to="https://docs.bowtie.report/"
              target="_blank"
            >
              <Book size={20} />
            </Link>
            <button
              type="button"
              className={`btn d-flex align-items-center justify-content-center ${
                isDarkMode ? "btn-light" : "btn-secondary"
              } rounded me-1 p-2`}
              onClick={() => toggleDarkMode!()}
            >
              {isDarkMode ? <MoonStarsFill size={20} /> : <Sun size={20} />}
            </button>
          </div>
          <Navbar.Toggle
            aria-controls="collapse-navbar-nav"
            aria-expanded="false"
            aria-label="Toggle navigation"
            onClick={() => setIsNavbarOpen(!isNavbarOpen)}
          />
        </div>
        <Collapse in={isNavbarOpen}>
          <div className="navbar-collapse" id="navbarSupportedContent">
            <ul className="navbar-nav me-auto mb-2 mb-lg-0 align-items-baseline">
              {isDialectPage && (
                <>
                  <li className="nav-item">
                    <Link className="nav-link" to={{ hash: "run-info" }}>
                      Run Info
                    </Link>
                  </li>
                  <li className="nav-item">
                    <Link className="nav-link" to={{ hash: "summary" }}>
                      Summary
                    </Link>
                  </li>
                  <li className="nav-item">
                    <Link className="nav-link" to={{ hash: "cases" }}>
                      Details
                    </Link>
                  </li>
                  <li className="nav-item">
                    <Link className="nav-link" to="/benchmarks">
                      Benchmarks
                    </Link>
                  </li>
                  <NavDropdown title="Dialects" id="dialect-dropdown">
                    {Dialect.newest_to_oldest().map((dialect) => (
                      <NavDropdown.Item
                        as={Link}
                        to={dialect.routePath}
                        key={dialect.shortName}
                      >
                        {dialect.prettyName}
                      </NavDropdown.Item>
                    ))}
                    <NavDropdown.Divider />
                    <NavDropdown.Item as={Link} to="/local-report/">
                      Upload a report
                    </NavDropdown.Item>
                  </NavDropdown>
                </>
              )}
              {isBenchmarksPage && (
                <>
                  <li className="nav-item">
                    <Link className="nav-link" to="/">
                      Dialect Test Reports
                    </Link>
                  </li>
                  <NavDropdown title="Dialects" id="dialect-dropdown">
                    {Dialect.newest_to_oldest().map((dialect) => (
                      <NavDropdown.Item
                        as={Link}
                        to={dialect.benchmarksRoutePath}
                        key={dialect.shortName}
                      >
                        {dialect.prettyName}
                      </NavDropdown.Item>
                    ))}
                  </NavDropdown>
                </>
              )}
<<<<<<< HEAD

=======
              <NavDropdown title="Dialects" id="dialect-dropdown">
                {Dialect.newestToOldest().map((dialect) => (
                  <NavDropdown.Item
                    as={Link}
                    to={dialect.routePath}
                    key={dialect.shortName}
                  >
                    {dialect.prettyName}
                  </NavDropdown.Item>
                ))}
                <NavDropdown.Divider />
                <NavDropdown.Item as={Link} to="/local-report/">
                  Upload a report
                </NavDropdown.Item>
              </NavDropdown>
>>>>>>> bd95beb9
              <li className="nav-item d-block d-lg-none">
                <a
                  href="https://github.com/bowtie-json-schema/bowtie/"
                  className="link-secondary"
                  rel="noopener noreferrer"
                  target="_blank"
                >
                  <span className="navbar-text">
                    {version && `Bowtie v ${version}`}
                  </span>
                </a>
              </li>
            </ul>
          </div>
        </Collapse>
        <div className="large-screen d-none d-lg-block">
          <Link
            className="nav-link border border-primary rounded-3 me-1 d-inline-block text-center py-2 px-3"
            to="https://docs.bowtie.report/"
            rel="noopener noreferrer"
            target="_blank"
          >
            <Book size={20} className="me-1" />
            Docs
          </Link>
          <button
            className="btn border-0 me-1"
            onClick={() => toggleDarkMode!()}
          >
            {isDarkMode ? <MoonStarsFill size={20} /> : <Sun size={20} />}
          </button>
          <a
            href="https://github.com/bowtie-json-schema/bowtie/"
            className="link-secondary"
            rel="noopener noreferrer"
            target="_blank"
          >
            <span className="navbar-text">
              {version && <small>Bowtie v{version}</small>}
            </span>
          </a>
        </div>
      </Container>
    </Navbar>
  );
};

export default NavBar;<|MERGE_RESOLUTION|>--- conflicted
+++ resolved
@@ -132,9 +132,6 @@
                   </NavDropdown>
                 </>
               )}
-<<<<<<< HEAD
-
-=======
               <NavDropdown title="Dialects" id="dialect-dropdown">
                 {Dialect.newestToOldest().map((dialect) => (
                   <NavDropdown.Item
@@ -150,7 +147,6 @@
                   Upload a report
                 </NavDropdown.Item>
               </NavDropdown>
->>>>>>> bd95beb9
               <li className="nav-item d-block d-lg-none">
                 <a
                   href="https://github.com/bowtie-json-schema/bowtie/"
