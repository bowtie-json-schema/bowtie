<<<<<<< HEAD
import AccordionItem from "./AccordionItem";
import { useLoaderData } from "react-router-dom";
=======
import CaseItem from "./CaseItem";
import { Accordion } from "react-bootstrap";
>>>>>>> fa998703

const CasesSection = ({ reportData }) => {

  const loaderData = useLoaderData();
  if (!reportData) {
    reportData = loaderData;
  }
  const implementations = Array.from(reportData.implementations.values());
  return (
    <Accordion id="cases">
      {Array.from(reportData.cases.entries()).map(([seq, caseData], index) => (
        <CaseItem
          key={index}
          seq={seq}
          caseData={caseData}
          implementations={implementations}
        />
      ))}
    </Accordion>
  );
};

export default CasesSection;<|MERGE_RESOLUTION|>--- conflicted
+++ resolved
@@ -1,10 +1,5 @@
-<<<<<<< HEAD
-import AccordionItem from "./AccordionItem";
-import { useLoaderData } from "react-router-dom";
-=======
 import CaseItem from "./CaseItem";
 import { Accordion } from "react-bootstrap";
->>>>>>> fa998703
 
 const CasesSection = ({ reportData }) => {
 
