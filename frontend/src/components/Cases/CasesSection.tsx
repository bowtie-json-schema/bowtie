import { ChangeEvent, useMemo, useState } from "react";
import { ReportData, CaseResult } from "../../data/parseReportData";
import CaseItem from "./CaseItem";
<<<<<<< HEAD
import { Accordion, Row, Col, Form, Dropdown, ButtonGroup } from "react-bootstrap";
import { FaSearch } from "react-icons/fa"; 
=======
import {
  Accordion,
  Row,
  Col,
  Form,
  Dropdown,
  ButtonGroup,
} from "react-bootstrap";
>>>>>>> 5e9fa3d0

const CasesSection = ({ reportData }: { reportData: ReportData }) => {
  const [searchText, setSearchText] = useState<string>("");
  const [filterCriteria, setFilterCriteria] = useState<string[]>([]);

  const handleSearchChange = (e: ChangeEvent<HTMLInputElement>) => {
    setSearchText(e.target.value.toLowerCase());
  };

  const handleCheckboxChange = (criteria: string) => {
    if (filterCriteria.includes(criteria)) {
      setFilterCriteria(filterCriteria.filter((item) => item !== criteria));
    } else {
      setFilterCriteria([...filterCriteria, criteria]);
    }
  };

<<<<<<< HEAD
  const filteredCases = useMemo(() => {
    const trimmedSearchText = searchText.trim();

    return Array.from(reportData.cases.entries())
      .filter(([seq]) => {
        if (filterCriteria.length === 0) return true;
        const caseResults: (CaseResult | undefined)[] = Array.from(
          reportData.implementations.values(),
        )
          .map((impl) => impl.cases.get(seq))
          .flat();
  
        return caseResults.some((result) => filterCriteria.includes(result?.state ?? ''));
      })
      .filter(([, caseData]) => {
        return caseData.description.toLowerCase().includes(trimmedSearchText);
      });
  }, [reportData, filterCriteria, searchText]);
  
=======
  const filteredCases = Array.from(reportData.cases.entries())
    .filter(([seq]) => {
      if (filterCriteria.length === 0) return true;
      const caseResults: (CaseResult | undefined)[] = Array.from(
        reportData.implementations.values(),
      )
        .map((impl) => impl.cases.get(seq))
        .flat();
      return caseResults.some((result) =>
        filterCriteria.includes(result?.state ?? ""),
      );
    })
    .filter(([, caseData]) => {
      if (typeof caseData.description !== "string") return false;
      const regex = new RegExp(searchText, "i");
      return regex.test(caseData.description);
    });
>>>>>>> 5e9fa3d0

  return (
    <div>
      <Row className="mt-3">
        <Col md={6}>
          <div className="input-group">
            <span className="input-group-text"><FaSearch /></span> 
            <input
              type="text"
              onChange={handleSearchChange}
              placeholder="Search"
              className="form-control me-2"
            />
          </div>
        </Col>
        <Col md={3}  className="d-flex align-items-center justify-content-end">
        {filteredCases.length} result(s)
        </Col>
        <Col md={3} className="d-flex align-items-center justify-content-end">
          <Dropdown as={ButtonGroup}>
            <Dropdown.Toggle variant="secondary" id="dropdown-basic">
              {filterCriteria.length > 0
                ? `Filter (${filterCriteria.length} selected)`
                : "Filter by Outcome"}
            </Dropdown.Toggle>

            <Dropdown.Menu>
              {["successful", "errored", "skipped", "failed"].map(
                (criteria, index) => (
                  <Form.Check
                    key={index}
                    type="checkbox"
                    label={criteria.charAt(0).toUpperCase() + criteria.slice(1)}
                    checked={filterCriteria.includes(criteria)}
                    onChange={() => handleCheckboxChange(criteria)}
                    className="ms-2"
                  />
                ),
              )}
            </Dropdown.Menu>
          </Dropdown>
        </Col>
      </Row>
      <div
        className="overflow-auto mt-3 mb-3 border rounded relative"
        style={{ maxHeight: "70vh", height: "70vh" }}
      >
        {filteredCases.length === 0 && (
          <div
            className="d-flex justify-content-center align-items-center"
            style={{ height: "100%" }}
          >
            <div>No matches found</div>
          </div>
        )}

        {filteredCases.length > 0 && (
          <Accordion id="cases">
            {filteredCases.map(([seq, caseData], index) => (
              <CaseItem
                key={index}
                seq={seq}
                caseData={caseData}
                implementations={Array.from(
                  reportData.implementations.values(),
                )}
                searchText={searchText}
              />
            ))}
          </Accordion>
        )}
      </div>
    </div>
  );
};

export default CasesSection;<|MERGE_RESOLUTION|>--- conflicted
+++ resolved
@@ -1,19 +1,8 @@
 import { ChangeEvent, useMemo, useState } from "react";
 import { ReportData, CaseResult } from "../../data/parseReportData";
 import CaseItem from "./CaseItem";
-<<<<<<< HEAD
 import { Accordion, Row, Col, Form, Dropdown, ButtonGroup } from "react-bootstrap";
 import { FaSearch } from "react-icons/fa"; 
-=======
-import {
-  Accordion,
-  Row,
-  Col,
-  Form,
-  Dropdown,
-  ButtonGroup,
-} from "react-bootstrap";
->>>>>>> 5e9fa3d0
 
 const CasesSection = ({ reportData }: { reportData: ReportData }) => {
   const [searchText, setSearchText] = useState<string>("");
@@ -31,7 +20,6 @@
     }
   };
 
-<<<<<<< HEAD
   const filteredCases = useMemo(() => {
     const trimmedSearchText = searchText.trim();
 
@@ -51,25 +39,6 @@
       });
   }, [reportData, filterCriteria, searchText]);
   
-=======
-  const filteredCases = Array.from(reportData.cases.entries())
-    .filter(([seq]) => {
-      if (filterCriteria.length === 0) return true;
-      const caseResults: (CaseResult | undefined)[] = Array.from(
-        reportData.implementations.values(),
-      )
-        .map((impl) => impl.cases.get(seq))
-        .flat();
-      return caseResults.some((result) =>
-        filterCriteria.includes(result?.state ?? ""),
-      );
-    })
-    .filter(([, caseData]) => {
-      if (typeof caseData.description !== "string") return false;
-      const regex = new RegExp(searchText, "i");
-      return regex.test(caseData.description);
-    });
->>>>>>> 5e9fa3d0
 
   return (
     <div>
