import { ChangeEvent, useMemo, useState } from "react";
import { ReportData, CaseResult } from "../../data/parseReportData";
import CaseItem from "./CaseItem";
<<<<<<< HEAD
import { Accordion, Row, Col, Form, Dropdown, ButtonGroup } from "react-bootstrap";

=======
import {
  Accordion,
  Row,
  Col,
  Form,
  Dropdown,
  ButtonGroup,
} from "react-bootstrap";
import { FaSearch } from "react-icons/fa";
>>>>>>> 423c1288

const CasesSection = ({ reportData }: { reportData: ReportData }) => {
  const [searchText, setSearchText] = useState<string>("");
  const [filterCriteria, setFilterCriteria] = useState<string[]>([]);

  const handleSearchChange = (e: ChangeEvent<HTMLInputElement>) => {
    setSearchText(e.target.value.toLowerCase());
  };

  const handleCheckboxChange = (criteria: string) => {
    if (filterCriteria.includes(criteria)) {
      setFilterCriteria(filterCriteria.filter((item) => item !== criteria));
    } else {
      setFilterCriteria([...filterCriteria, criteria]);
    }
  };

  const filteredCases = useMemo(() => {
    const trimmedSearchText = searchText.trim();

    return Array.from(reportData.cases.entries())
      .filter(([seq]) => {
        if (filterCriteria.length === 0) return true;
        const caseResults: (CaseResult | undefined)[] = Array.from(
          reportData.implementations.values(),
        )
          .map((impl) => impl.cases.get(seq))
          .flat();

<<<<<<< HEAD
        return caseResults.some((result) => filterCriteria.includes(result?.state ?? ''));
=======
        return caseResults.some((result) =>
          filterCriteria.includes(result?.state ?? ""),
        );
>>>>>>> 423c1288
      })
      .filter(([, caseData]) => {
        return caseData.description.toLowerCase().includes(trimmedSearchText);
      });
  }, [reportData, filterCriteria, searchText]);
<<<<<<< HEAD

=======
>>>>>>> 423c1288

  return (
    <div>
      <Row className="mt-3">
        <Col md={6}>
          <div className="input-group">
<<<<<<< HEAD
            <span className="input-group-text"><svg xmlns="http://www.w3.org/2000/svg" width="16" height="16" fill="currentColor" className="bi bi-search" viewBox="0 0 16 16">
              <path d="M11.742 10.344a6.5 6.5 0 1 0-1.397 1.398h-.001q.044.06.098.115l3.85 3.85a1 1 0 0 0 1.415-1.414l-3.85-3.85a1 1 0 0 0-.115-.1zM12 6.5a5.5 5.5 0 1 1-11 0 5.5 5.5 0 0 1 11 0" />
            </svg></span>
=======
            <span className="input-group-text">
              <FaSearch />
            </span>
>>>>>>> 423c1288
            <input
              type="text"
              onChange={handleSearchChange}
              placeholder="Search"
              className="form-control me-2"
            />
          </div>
        </Col>
        <Col md={3} className="d-flex align-items-center justify-content-end">
          {filteredCases.length} result(s)
        </Col>
        <Col md={3} className="d-flex align-items-center justify-content-end">
          <Dropdown as={ButtonGroup}>
            <Dropdown.Toggle variant="secondary" id="dropdown-basic">
              {filterCriteria.length > 0
                ? `Filter (${filterCriteria.length} selected)`
                : "Filter by Outcome"}
            </Dropdown.Toggle>

            <Dropdown.Menu>
              {["successful", "errored", "skipped", "failed"].map(
                (criteria, index) => (
                  <Form.Check
                    key={index}
                    type="checkbox"
                    label={criteria.charAt(0).toUpperCase() + criteria.slice(1)}
                    checked={filterCriteria.includes(criteria)}
                    onChange={() => handleCheckboxChange(criteria)}
                    className="ms-2"
                  />
                ),
              )}
            </Dropdown.Menu>
          </Dropdown>
        </Col>
      </Row>
      <div
        className="overflow-auto mt-3 mb-3 border rounded relative"
        style={{ maxHeight: "70vh", height: "70vh" }}
      >
        {filteredCases.length === 0 && (
          <div
            className="d-flex justify-content-center align-items-center"
            style={{ height: "100%" }}
          >
            <div>No matches found</div>
          </div>
        )}

        {filteredCases.length > 0 && (
          <Accordion id="cases">
            {filteredCases.map(([seq, caseData], index) => (
              <CaseItem
                key={index}
                seq={seq}
                caseData={caseData}
                implementations={Array.from(
                  reportData.implementations.values(),
                )}
                searchText={searchText}
              />
            ))}
          </Accordion>
        )}
      </div>
    </div>
  );
};

export default CasesSection;<|MERGE_RESOLUTION|>--- conflicted
+++ resolved
@@ -1,20 +1,8 @@
 import { ChangeEvent, useMemo, useState } from "react";
 import { ReportData, CaseResult } from "../../data/parseReportData";
 import CaseItem from "./CaseItem";
-<<<<<<< HEAD
 import { Accordion, Row, Col, Form, Dropdown, ButtonGroup } from "react-bootstrap";
 
-=======
-import {
-  Accordion,
-  Row,
-  Col,
-  Form,
-  Dropdown,
-  ButtonGroup,
-} from "react-bootstrap";
-import { FaSearch } from "react-icons/fa";
->>>>>>> 423c1288
 
 const CasesSection = ({ reportData }: { reportData: ReportData }) => {
   const [searchText, setSearchText] = useState<string>("");
@@ -44,37 +32,21 @@
           .map((impl) => impl.cases.get(seq))
           .flat();
 
-<<<<<<< HEAD
         return caseResults.some((result) => filterCriteria.includes(result?.state ?? ''));
-=======
-        return caseResults.some((result) =>
-          filterCriteria.includes(result?.state ?? ""),
-        );
->>>>>>> 423c1288
       })
       .filter(([, caseData]) => {
         return caseData.description.toLowerCase().includes(trimmedSearchText);
       });
   }, [reportData, filterCriteria, searchText]);
-<<<<<<< HEAD
-
-=======
->>>>>>> 423c1288
 
   return (
     <div>
       <Row className="mt-3">
         <Col md={6}>
           <div className="input-group">
-<<<<<<< HEAD
             <span className="input-group-text"><svg xmlns="http://www.w3.org/2000/svg" width="16" height="16" fill="currentColor" className="bi bi-search" viewBox="0 0 16 16">
               <path d="M11.742 10.344a6.5 6.5 0 1 0-1.397 1.398h-.001q.044.06.098.115l3.85 3.85a1 1 0 0 0 1.415-1.414l-3.85-3.85a1 1 0 0 0-.115-.1zM12 6.5a5.5 5.5 0 1 1-11 0 5.5 5.5 0 0 1 11 0" />
             </svg></span>
-=======
-            <span className="input-group-text">
-              <FaSearch />
-            </span>
->>>>>>> 423c1288
             <input
               type="text"
               onChange={handleSearchChange}
