--- conflicted
+++ resolved
@@ -23,16 +23,6 @@
     "http://json-schema.org/draft-04": "draft4",
     "http://json-schema.org/draft-03": "draft3",
   };
-
-<<<<<<< HEAD
-    const dialectMapping = {
-        "https://json-schema.org/draft/2020-12": "draft2020-12",
-        "https://json-schema.org/draft/2019-09": "draft2019-09",
-        "http://json-schema.org/draft-07": "draft7",
-        "http://json-schema.org/draft-06": "draft6",
-        "http://json-schema.org/draft-04": "draft4",
-        "http://json-schema.org/draft-03": "draft3"
-    };
 
     return (
         <Card className="mx-auto mb-3 w-75">
@@ -83,65 +73,6 @@
             </Card.Body>
         </Card>
     );
-=======
-  return (
-    <Card className="mx-auto mb-3 w-75">
-      <Card.Header>Compliance</Card.Header>
-      <Card.Body>
-        <Table className="table-hover sm">
-          <thead>
-            <tr>
-              <th rowSpan={2} scope="col" className="text-center align-middle">
-                Supported Dialects
-              </th>
-              <th colSpan={3} className="text-center">
-                Tests
-              </th>
-            </tr>
-            <tr className="text-center">
-              <th>Unsuccessful</th>
-              <th>Skipped</th>
-              <th>Errored</th>
-            </tr>
-          </thead>
-          <tbody className="table-group-divider">
-            {implementationsDetail.dialects.map((dialect, index) => {
-              const draft = Object.entries(dialectMapping).find(([key]) =>
-                dialect.includes(key),
-              );
-              if (
-                draft &&
-                loaderData[draft[1]] &&
-                loaderData[draft[1]].implementations
-              ) {
-                const specificDialect = Array.from(
-                  loaderData[draft[1]].implementations,
-                ).find(([key, value]) => key.includes(implementationName));
-                if (specificDialect) {
-                  return (
-                    <tr key={index}>
-                      <td>{dialect}</td>
-                      <td className="text-center">
-                        {specificDialect[1].unsuccessfulTests}
-                      </td>
-                      <td className="text-center">
-                        {specificDialect[1].skippedTests}
-                      </td>
-                      <td className="text-center">
-                        {specificDialect[1].erroredTests}
-                      </td>
-                    </tr>
-                  );
-                }
-              }
-              return null;
-            })}
-          </tbody>
-        </Table>
-      </Card.Body>
-    </Card>
-  );
->>>>>>> 73e52613
 };
 
 export default DialectCompliance;