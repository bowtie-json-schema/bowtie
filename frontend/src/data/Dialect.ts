--- conflicted
+++ resolved
@@ -2,12 +2,8 @@
 
 import siteURI from "./Site";
 import data from "../../../data/dialects.json";
-<<<<<<< HEAD
-import { fromSerialized } from "./parseReportData";
+import { fromSerialized, ReportData } from "./parseReportData";
 import { fromJSON } from "./parseBenchmarkData";
-=======
-import { fromSerialized, ReportData } from "./parseReportData";
->>>>>>> bd95beb9
 
 /**
  * An individual dialect of JSON Schema.
@@ -54,7 +50,6 @@
     return fromSerialized(await response.text());
   }
 
-<<<<<<< HEAD
   async fetchBenchmarkReport(baseURI: URI = siteURI) {
     const url = baseURI
       .clone()
@@ -64,7 +59,8 @@
       .href();
     const response = await fetch(url);
     return fromJSON(await response.text());
-=======
+  }
+  
   static async fetchAllReports() {
     const allReports = new Map<Dialect, ReportData>();
     await Promise.all(
@@ -73,14 +69,12 @@
       ),
     );
     return allReports;
->>>>>>> bd95beb9
   }
 
   static known(): Iterable<Dialect> {
     return Dialect.all.values();
   }
 
-<<<<<<< HEAD
   static latest(): Dialect {
     const dialects = this.newest_to_oldest();
     if (!dialects.length) {
@@ -90,9 +84,6 @@
   }
 
   static newest_to_oldest(): Dialect[] {
-=======
-  static newestToOldest(): Dialect[] {
->>>>>>> bd95beb9
     return Array.from(Dialect.known()).sort((d1, d2) => d1.compare(d2));
   }
 
