--- conflicted
+++ resolved
@@ -27,15 +27,10 @@
     this.firstPublicationDate = firstPublicationDate;
   }
 
-<<<<<<< HEAD
-  async fetchReport(baseURL: URL = siteURL) {
-    const url = new URL(this.path + ".json", baseURL.href);
-    const response = await fetch(url.href);
-=======
+
   async fetchReport(baseURI: URI = siteURI) {
     const url = baseURI.clone().filename(this.shortName).suffix("json").href();
     const response = await fetch(url);
->>>>>>> cb4d335d
     return fromSerialized(await response.text());
   }
 
