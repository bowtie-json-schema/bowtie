from __future__ import annotations

from datetime import datetime, timezone
from typing import TYPE_CHECKING, TypedDict
import importlib.metadata
import json
import sys

from attrs import asdict, field, frozen
from attrs.filters import exclude
from rpds import HashTrieMap
import structlog.stdlib

from bowtie._commands import (
    Seq,
    SeqCase,
    SeqResult,
    StartedDialect,
    Unsuccessful,
)
from bowtie._core import Dialect, TestCase

from url import URL

if TYPE_CHECKING:
    from collections.abc import Callable, Iterable, Mapping, Sequence
    from typing import Any, Literal, Self, TextIO

    from bowtie._commands import AnyTestResult, Command, ImplementationId
    from bowtie._core import Implementation, ImplementationInfo, Test


class InvalidReport(Exception):
    """
    The report is invalid.
    """


class EmptyReport(InvalidReport):
    """
    The report was totally empty.
    """


class DuplicateCase(InvalidReport):
    """
    A `Seq` appeared twice in the report.
    """


class MissingFooter(InvalidReport):
    """
    A report is missing its footer.

    Even though that only tells us whether the report failed fast, it might
    mean there's actual data missing too.
    """


def writer(file: TextIO = sys.stdout) -> Callable[..., Any]:
    return lambda **result: file.write(f"{json.dumps(result)}\n")  # type: ignore[reportUnknownArgumentType]


@frozen
class Reporter:
    _write: Callable[..., Any] = field(default=writer(), alias="write")
    _log: structlog.stdlib.BoundLogger = field(
        factory=structlog.stdlib.get_logger,
    )

    def unsupported_dialect(
        self,
        implementation: Implementation,
        dialect: Dialect,
    ):
        self._log.warn(
            "Unsupported dialect, skipping implementation.",
            logger_name=implementation.name,
            dialect=dialect.pretty_name,
        )

    def unacknowledged_dialect(
        self,
        implementation: str,
        dialect: Dialect,
        response: StartedDialect,
    ):
        self._log.warn(
            (
                "Implicit dialect not acknowledged. "
                "Proceeding, but implementation may not have configured "
                "itself to handle schemas without $schema."
            ),
            logger_name=implementation,
            dialect=dialect.pretty_name,
            response=response,
        )

    def ready(self, run_metadata: RunMetadata):
        self._write(**run_metadata.serializable())

    def will_speak(self, dialect: Dialect):
        self._log.debug("Will speak", dialect=dialect)

    def finished(self, count: int, did_fail_fast: bool):
        if not count:
            self._log.error("No test cases ran.")
        else:
            self._log.info("Finished", count=count)
        self._write(did_fail_fast=did_fail_fast)

    def no_such_image(self, name: str):
        self._log.error("Not a known Bowtie implementation.", logger_name=name)

    def startup_failed(self, name: str, stderr: str):
        self._log.exception(
            "Startup failed!",
            logger_name=name,
            **{"stderr": stderr} if stderr else {},
        )

    def dialect_error(self, implementation: Implementation, stderr: str):
        self._log.error(
            "Tried to start sending test cases, but got an error.",
            logger_name=implementation.name,
            stderr=stderr,
        )

    def no_implementations(self):
        self._log.error("No implementations started successfully!")

    def invalid_response(
        self,
        cmd: Command[Any],
        response: bytes,
        implementation: Implementation,
        error: Exception,
    ):
        self._log.exception(
            "Invalid response",
            logger_name=implementation.name,
            exc_info=error,
            request=cmd,
            response=response,
        )

    def case_started(self, seq_case: SeqCase):
        self._write(**seq_case.serializable())
        log = self._log.bind(
            case=seq_case.case.description,
            schema=seq_case.case.schema,
        )
        return CaseReporter(write=self._write, log=log)

    def failed_fast(self, seq_case: SeqCase):
        self._log.warning(
            "Stopping -- the maximum number of unsuccessful tests was reached",
        )
<<<<<<< HEAD
    
    def failed_validate_schema_and_dialect(self,schema:Any, dialect:Any):
=======

    def failed_validate_schema_and_dialect(self):
>>>>>>> f752181c
        # here we will raise the exception for the schema invalidation
        
            
        if("$schema" in schema):
            schema = schema["$schema"]
            schema_dialect = Dialect.by_uri().get(URL.parse(schema))
            if schema_dialect is None:
                self._log.exception(
                    "Unable to parse $schema proprty in the schema"
                )
                return
            if dialect.pretty_name!= schema_dialect:
                self._log.warning(
                    f"The $schema poperty refers to '{schema_dialect.pretty_name}' while the dialect argument is '{dialect.pretty_name}'"
                )
                return


@frozen
class CaseReporter:
    _write: Callable[..., Any] = field(alias="write")
    _log: structlog.stdlib.BoundLogger = field(alias="log")

    def got_result(self, result: SeqResult):
        log = self._log.bind(logger_name=result.implementation)
        serialized = result.log_and_be_serialized(log=log)
        self._write(**serialized)


@frozen
class RunMetadata:
    dialect: Dialect
    implementations: Sequence[ImplementationInfo] = field(
        repr=lambda value: f"({len(value)} implementations)",
        alias="implementations",
    )
    bowtie_version: str = field(
        default=importlib.metadata.version("bowtie-json-schema"),
        eq=False,
        repr=False,
    )
    metadata: Mapping[str, Any] = field(factory=dict, repr=False)
    started: datetime = field(
        factory=lambda: datetime.now(timezone.utc),
        eq=False,
        repr=False,
    )

    @classmethod
    def from_dict(
        cls,
        dialect: str,
        implementations: dict[str, dict[str, Any]],
        started: str | None = None,
        **kwargs: Any,
    ) -> RunMetadata:
        from bowtie._core import ImplementationInfo

        if started is not None:
            kwargs["started"] = datetime.fromisoformat(started)
        return cls(
            dialect=Dialect.from_str(dialect),
            implementations=[
                ImplementationInfo.from_dict(image=image, **data)
                for image, data in implementations.items()
            ],
            **kwargs,
        )

    def serializable(self):
        as_dict = asdict(
            self,
            filter=exclude("dialect"),
            recurse=False,
        )
        as_dict.update(
            dialect=self.dialect.serializable(),
            started=as_dict.pop("started").isoformat(),
            # FIXME: This transformation is to support the UI parsing
            implementations={
                i.id: i.serializable() for i in self.implementations
            },
        )
        return as_dict


@frozen(eq=False)
class Report:
    r"""
    A Bowtie report, containing (amongst other things) results about cases run.

    In general, reports are assumed to be constructed by calling
    `Report.from_serialized` or an equivalent (i.e. by 'replaying' JSON output
    that was produced by Bowtie).

    When comparing reports (e.g. for equality), only the relative order of
    test cases is considered, not the exact `Seq`\ s used in the run.
    """

    _cases: HashTrieMap[Seq, TestCase] = field(alias="cases", repr=False)
    _results: HashTrieMap[
        ImplementationId,
        HashTrieMap[Seq, SeqResult],
    ] = field(
        repr=False,
        alias="results",
    )
    metadata: RunMetadata
    did_fail_fast: bool

    def __eq__(self, other: object):
        if type(other) is not Report:
            return NotImplemented

        if (  # short circuit for fewer/more cases or differing implementations
            len(self._cases) != len(other._cases)
            or self._results.keys() != other._results.keys()
        ):
            return False

        this, that = asdict(self, recurse=False), asdict(other, recurse=False)

        cases = [v for _, v in sorted(this.pop("_cases").items())]
        if cases != [v for _, v in sorted(that.pop("_cases").items())]:
            return False

        other_results = that.pop("_results")
        for name, results in this.pop("_results").items():
            ordered = [v for _, v in sorted(results.items())]
            if ordered != [v for _, v in sorted(other_results[name].items())]:
                return False
        return this == that

    @classmethod
    def from_input(cls, input: Iterable[Mapping[str, Any]]) -> Self:
        iterator = iter(input)
        header = next(iterator, None)
        if header is None:
            raise EmptyReport()
        metadata = RunMetadata.from_dict(**header)

        cases: HashTrieMap[Seq, TestCase] = HashTrieMap()
        empty: HashTrieMap[Seq, SeqResult] = HashTrieMap()
        ids = (each.id for each in metadata.implementations)
        results = HashTrieMap.fromkeys(ids, empty)

        for data in iterator:
            match data:
                case {"seq": Seq(seq), "case": case}:
                    if seq in cases:
                        raise DuplicateCase(seq)
                    case = TestCase.from_dict(dialect=metadata.dialect, **case)
                    cases = cases.insert(seq, case)
                    continue
                case {"did_fail_fast": did_fail_fast}:
                    return cls(
                        results=results,
                        cases=cases,
                        metadata=metadata,
                        did_fail_fast=did_fail_fast,
                    )
                case _:
                    result = SeqResult.from_dict(**data)

            current = results.get(result.implementation, HashTrieMap())
            results = results.insert(  # TODO: Complain if present
                result.implementation,
                current.insert(result.seq, result),
            )

        raise MissingFooter()

    @classmethod
    def from_serialized(cls, serialized: Iterable[str]) -> Self:
        return cls.from_input(json.loads(line) for line in serialized)

    @classmethod
    def empty(
        cls,
        implementations: Sequence[ImplementationInfo] = (),
        **kwargs: Any,
    ):
        """
        'The' empty report.
        """
        return cls(
            cases=HashTrieMap(),
            results=HashTrieMap(),
            metadata=RunMetadata(implementations=implementations, **kwargs),
            did_fail_fast=False,
        )

    @property
    def implementations(self) -> Sequence[ImplementationInfo]:
        return self.metadata.implementations

    @property
    def is_empty(self):
        return not self._cases

    @property
    def total_tests(self):
        return sum(len(case.tests) for case in self._cases.values())

    def unsuccessful(self, implementation: ImplementationId) -> Unsuccessful:
        """
        A count of the unsuccessful tests for the given implementation.
        """
        results = self._results[implementation].values()
        return sum((each.unsuccessful() for each in results), Unsuccessful())

    def worst_to_best(self):
        """
        All implementations ordered by number of unsuccessful tests.

        Ties are then broken alphabetically.
        """
        unsuccessful = [
            (implementation, self.unsuccessful(implementation.id))
            for implementation in self.implementations
        ]
        unsuccessful.sort(key=lambda each: (each[1].total, each[0].name))
        return unsuccessful

    def cases_with_results(
        self,
    ) -> Iterable[
        tuple[
            TestCase,
            Iterable[tuple[Test, Mapping[str, AnyTestResult]]],
        ]
    ]:
        for seq, case in sorted(self._cases.items()):
            test_results: list[tuple[Test, Mapping[str, AnyTestResult]]] = []
            for i, test in enumerate(case.tests):
                test_result = {
                    each.id: self._results[each.id][seq].result_for(i)
                    for each in self.implementations
                }
                test_results.append((test, test_result))
            yield case, test_results

    def compliance_badges(self) -> Iterable[tuple[ImplementationInfo, Badge]]:
        for implementation in self.implementations:
            unsuccessful = self.unsuccessful(implementation.id)
            passed = self.total_tests - unsuccessful.total
            percentage = 100 * (passed / self.total_tests)
            r, g, b = 100 - int(percentage), int(percentage), 0
            yield implementation, {
                "schemaVersion": 1,
                "label": self.metadata.dialect.pretty_name,
                "message": "%d%% Passing" % int(percentage),
                "color": f"{r:02x}{g:02x}{b:02x}",
            }


class Badge(TypedDict):
    schemaVersion: Literal[1]
    label: str
    message: str
    color: str


def supported_version_badge(dialects: Iterable[Dialect]) -> Badge:
    message = ", ".join(
        each.pretty_name.removeprefix("Draft ")
        for each in sorted(dialects, reverse=True)
    )
    return Badge(
        schemaVersion=1,
        label="JSON Schema Versions",
        message=message,
        color="lightgreen",
    )<|MERGE_RESOLUTION|>--- conflicted
+++ resolved
@@ -156,15 +156,9 @@
         self._log.warning(
             "Stopping -- the maximum number of unsuccessful tests was reached",
         )
-<<<<<<< HEAD
     
     def failed_validate_schema_and_dialect(self,schema:Any, dialect:Any):
-=======
-
-    def failed_validate_schema_and_dialect(self):
->>>>>>> f752181c
-        # here we will raise the exception for the schema invalidation
-        
+        # here we will raise the exception for the schema and dialect conflict
             
         if("$schema" in schema):
             schema = schema["$schema"]
