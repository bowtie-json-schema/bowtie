from __future__ import annotations

from datetime import datetime, timezone
from typing import TYPE_CHECKING, TypedDict
import importlib.metadata
import json
import sys

from attrs import asdict, field, frozen
from attrs.filters import exclude
from rpds import HashTrieMap
from url import URL
import structlog.stdlib

from bowtie._commands import (
    Seq,
    SeqCase,
    SeqResult,
    StartedDialect,
    Unsuccessful,
)
from bowtie._core import Dialect, TestCase

if TYPE_CHECKING:
    from collections.abc import Callable, Iterable, Mapping, Sequence
    from typing import Any, Literal, Self, TextIO

    from bowtie._commands import AnyTestResult, Command, ImplementationId
    from bowtie._core import Implementation, ImplementationInfo, Test


class InvalidReport(Exception):
    """
    The report is invalid.
    """


class EmptyReport(InvalidReport):
    """
    The report was totally empty.
    """


class DuplicateCase(InvalidReport):
    """
    A `Seq` appeared twice in the report.
    """


class MissingFooter(InvalidReport):
    """
    A report is missing its footer.

    Even though that only tells us whether the report failed fast, it might
    mean there's actual data missing too.
    """


def writer(file: TextIO = sys.stdout) -> Callable[..., Any]:
    return lambda **result: file.write(f"{json.dumps(result)}\n")  # type: ignore[reportUnknownArgumentType]


@frozen
class Reporter:
    _write: Callable[..., Any] = field(default=writer(), alias="write")
    _log: structlog.stdlib.BoundLogger = field(
        factory=structlog.stdlib.get_logger,
    )

    def unsupported_dialect(
        self,
        implementation: Implementation,
        dialect: Dialect,
    ):
        self._log.warn(
            "Unsupported dialect, skipping implementation.",
            logger_name=implementation.name,
            dialect=dialect.pretty_name,
        )

    def unacknowledged_dialect(
        self,
        implementation: str,
        dialect: Dialect,
        response: StartedDialect,
    ):
        self._log.warn(
            (
                "Implicit dialect not acknowledged. "
                "Proceeding, but implementation may not have configured "
                "itself to handle schemas without $schema."
            ),
            logger_name=implementation,
            dialect=dialect.pretty_name,
            response=response,
        )

    def ready(self, run_metadata: RunMetadata):
        self._write(**run_metadata.serializable())

    def will_speak(self, dialect: Dialect):
        self._log.debug("Will speak", dialect=dialect)

    def finished(self, count: int, did_fail_fast: bool):
        if not count:
            self._log.error("No test cases ran.")
        else:
            self._log.info("Finished", count=count)
        self._write(did_fail_fast=did_fail_fast)

    def no_such_image(self, name: str):
        self._log.error("Not a known Bowtie implementation.", logger_name=name)

    def startup_failed(self, name: str, stderr: str):
        self._log.exception(
            "Startup failed!",
            logger_name=name,
            **{"stderr": stderr} if stderr else {},
        )

    def dialect_error(self, implementation: Implementation, stderr: str):
        self._log.error(
            "Tried to start sending test cases, but got an error.",
            logger_name=implementation.name,
            stderr=stderr,
        )

    def no_implementations(self):
        self._log.error("No implementations started successfully!")

    def invalid_response(
        self,
        cmd: Command[Any],
        response: bytes,
        implementation: Implementation,
        error: Exception,
    ):
        self._log.exception(
            "Invalid response",
            logger_name=implementation.name,
            exc_info=error,
            request=cmd,
            response=response,
        )

    def case_started(self, seq_case: SeqCase):
        self._write(**seq_case.serializable())
        log = self._log.bind(
            case=seq_case.case.description,
            schema=seq_case.case.schema,
        )
        return CaseReporter(write=self._write, log=log)

    def failed_fast(self, seq_case: SeqCase):
        self._log.warning(
            "Stopping -- the maximum number of unsuccessful tests was reached",
        )

    def failed_validate_schema_and_dialect(
        self, schema: Any, dialect: Dialect
    ):
        schema = schema["$schema"]
        schema_dialect = Dialect.by_uri().get(URL.parse(schema))
<<<<<<< HEAD
        if(schema_dialect is not None):
=======
        if schema_dialect != None:
>>>>>>> 93935b13
            self._log.warn(
                "The $schema property refers to "
                f"{schema_dialect.pretty_name!r}"
                " while the dialect argument is"
                f" {dialect.pretty_name!r}",
            )


@frozen
class CaseReporter:
    _write: Callable[..., Any] = field(alias="write")
    _log: structlog.stdlib.BoundLogger = field(alias="log")

    def got_result(self, result: SeqResult):
        log = self._log.bind(logger_name=result.implementation)
        serialized = result.log_and_be_serialized(log=log)
        self._write(**serialized)


@frozen
class RunMetadata:
    dialect: Dialect
    implementations: Sequence[ImplementationInfo] = field(
        repr=lambda value: f"({len(value)} implementations)",
        alias="implementations",
    )
    bowtie_version: str = field(
        default=importlib.metadata.version("bowtie-json-schema"),
        eq=False,
        repr=False,
    )
    metadata: Mapping[str, Any] = field(factory=dict, repr=False)
    started: datetime = field(
        factory=lambda: datetime.now(timezone.utc),
        eq=False,
        repr=False,
    )

    @classmethod
    def from_dict(
        cls,
        dialect: str,
        implementations: dict[str, dict[str, Any]],
        started: str | None = None,
        **kwargs: Any,
    ) -> RunMetadata:
        from bowtie._core import ImplementationInfo

        if started is not None:
            kwargs["started"] = datetime.fromisoformat(started)
        return cls(
            dialect=Dialect.from_str(dialect),
            implementations=[
                ImplementationInfo.from_dict(image=image, **data)
                for image, data in implementations.items()
            ],
            **kwargs,
        )

    def serializable(self):
        as_dict = asdict(
            self,
            filter=exclude("dialect"),
            recurse=False,
        )
        as_dict.update(
            dialect=self.dialect.serializable(),
            started=as_dict.pop("started").isoformat(),
            # FIXME: This transformation is to support the UI parsing
            implementations={
                i.id: i.serializable() for i in self.implementations
            },
        )
        return as_dict


@frozen(eq=False)
class Report:
    r"""
    A Bowtie report, containing (amongst other things) results about cases run.

    In general, reports are assumed to be constructed by calling
    `Report.from_serialized` or an equivalent (i.e. by 'replaying' JSON output
    that was produced by Bowtie).

    When comparing reports (e.g. for equality), only the relative order of
    test cases is considered, not the exact `Seq`\ s used in the run.
    """

    _cases: HashTrieMap[Seq, TestCase] = field(alias="cases", repr=False)
    _results: HashTrieMap[
        ImplementationId,
        HashTrieMap[Seq, SeqResult],
    ] = field(
        repr=False,
        alias="results",
    )
    metadata: RunMetadata
    did_fail_fast: bool

    def __eq__(self, other: object):
        if type(other) is not Report:
            return NotImplemented

        if (  # short circuit for fewer/more cases or differing implementations
            len(self._cases) != len(other._cases)
            or self._results.keys() != other._results.keys()
        ):
            return False

        this, that = asdict(self, recurse=False), asdict(other, recurse=False)

        cases = [v for _, v in sorted(this.pop("_cases").items())]
        if cases != [v for _, v in sorted(that.pop("_cases").items())]:
            return False

        other_results = that.pop("_results")
        for name, results in this.pop("_results").items():
            ordered = [v for _, v in sorted(results.items())]
            if ordered != [v for _, v in sorted(other_results[name].items())]:
                return False
        return this == that

    @classmethod
    def from_input(cls, input: Iterable[Mapping[str, Any]]) -> Self:
        iterator = iter(input)
        header = next(iterator, None)
        if header is None:
            raise EmptyReport()
        metadata = RunMetadata.from_dict(**header)

        cases: HashTrieMap[Seq, TestCase] = HashTrieMap()
        empty: HashTrieMap[Seq, SeqResult] = HashTrieMap()
        ids = (each.id for each in metadata.implementations)
        results = HashTrieMap.fromkeys(ids, empty)

        for data in iterator:
            match data:
                case {"seq": Seq(seq), "case": case}:
                    if seq in cases:
                        raise DuplicateCase(seq)
                    case = TestCase.from_dict(dialect=metadata.dialect, **case)
                    cases = cases.insert(seq, case)
                    continue
                case {"did_fail_fast": did_fail_fast}:
                    return cls(
                        results=results,
                        cases=cases,
                        metadata=metadata,
                        did_fail_fast=did_fail_fast,
                    )
                case _:
                    result = SeqResult.from_dict(**data)

            current = results.get(result.implementation, HashTrieMap())
            results = results.insert(  # TODO: Complain if present
                result.implementation,
                current.insert(result.seq, result),
            )

        raise MissingFooter()

    @classmethod
    def from_serialized(cls, serialized: Iterable[str]) -> Self:
        return cls.from_input(json.loads(line) for line in serialized)

    @classmethod
    def empty(
        cls,
        implementations: Sequence[ImplementationInfo] = (),
        **kwargs: Any,
    ):
        """
        'The' empty report.
        """
        return cls(
            cases=HashTrieMap(),
            results=HashTrieMap(),
            metadata=RunMetadata(implementations=implementations, **kwargs),
            did_fail_fast=False,
        )

    @property
    def implementations(self) -> Sequence[ImplementationInfo]:
        return self.metadata.implementations

    @property
    def is_empty(self):
        return not self._cases

    @property
    def total_tests(self):
        return sum(len(case.tests) for case in self._cases.values())

    def unsuccessful(self, implementation: ImplementationId) -> Unsuccessful:
        """
        A count of the unsuccessful tests for the given implementation.
        """
        results = self._results[implementation].values()
        return sum((each.unsuccessful() for each in results), Unsuccessful())

    def worst_to_best(self):
        """
        All implementations ordered by number of unsuccessful tests.

        Ties are then broken alphabetically.
        """
        unsuccessful = [
            (implementation, self.unsuccessful(implementation.id))
            for implementation in self.implementations
        ]
        unsuccessful.sort(key=lambda each: (each[1].total, each[0].name))
        return unsuccessful

    def cases_with_results(
        self,
    ) -> Iterable[
        tuple[
            TestCase,
            Iterable[tuple[Test, Mapping[str, AnyTestResult]]],
        ]
    ]:
        for seq, case in sorted(self._cases.items()):
            test_results: list[tuple[Test, Mapping[str, AnyTestResult]]] = []
            for i, test in enumerate(case.tests):
                test_result = {
                    each.id: self._results[each.id][seq].result_for(i)
                    for each in self.implementations
                }
                test_results.append((test, test_result))
            yield case, test_results

    def compliance_badges(self) -> Iterable[tuple[ImplementationInfo, Badge]]:
        for implementation in self.implementations:
            unsuccessful = self.unsuccessful(implementation.id)
            passed = self.total_tests - unsuccessful.total
            percentage = 100 * (passed / self.total_tests)
            r, g, b = 100 - int(percentage), int(percentage), 0
            yield implementation, {
                "schemaVersion": 1,
                "label": self.metadata.dialect.pretty_name,
                "message": "%d%% Passing" % int(percentage),
                "color": f"{r:02x}{g:02x}{b:02x}",
            }


class Badge(TypedDict):
    schemaVersion: Literal[1]
    label: str
    message: str
    color: str


def supported_version_badge(dialects: Iterable[Dialect]) -> Badge:
    message = ", ".join(
        each.pretty_name.removeprefix("Draft ")
        for each in sorted(dialects, reverse=True)
    )
    return Badge(
        schemaVersion=1,
        label="JSON Schema Versions",
        message=message,
        color="lightgreen",
    )<|MERGE_RESOLUTION|>--- conflicted
+++ resolved
@@ -161,11 +161,7 @@
     ):
         schema = schema["$schema"]
         schema_dialect = Dialect.by_uri().get(URL.parse(schema))
-<<<<<<< HEAD
         if(schema_dialect is not None):
-=======
-        if schema_dialect != None:
->>>>>>> 93935b13
             self._log.warn(
                 "The $schema property refers to "
                 f"{schema_dialect.pretty_name!r}"
