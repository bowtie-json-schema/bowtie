--- conflicted
+++ resolved
@@ -169,12 +169,8 @@
                 return
             if dialect.pretty_name != schema_dialect:
                 self._log.warning(
-<<<<<<< HEAD
                 f"The $schema poperty refers to '{schema_dialect.pretty_name}' 
                 while the dialect argument is '{dialect.pretty_name}'"
-=======
-                    f"The $schema poperty refers to '{schema_dialect.pretty_name}' while the dialect argument is '{dialect.pretty_name}'",
->>>>>>> 4f847026
                 )
                 return
 
