--- conflicted
+++ resolved
@@ -317,18 +317,9 @@
             dialect_versions = impl["dialects"]
             if dialect not in dialect_versions:
                 continue
-<<<<<<< HEAD
             supported_drafts  = ", ".join(
                 _DIALECT_URI_TO_SHORTNAME[each].removeprefix("Draft ") for each in reversed(dialect_versions)
             )
-=======
-
-            supported_drafts = ", ".join(
-                _DIALECT_URI_TO_SHORTNAME[each].removeprefix("Draft ")
-                for each in reversed(dialect_versions)
-            )
-
->>>>>>> 64824d02
             name = impl["name"]
             lang = impl["language"]
             counts = self.counts[impl["image"]]
@@ -347,41 +338,20 @@
                 "message": "%d%% Passing" % int(pct),
                 "color": f"{r:02x}{g:02x}{b:02x}",
             }
+            comp_dir = target_dir / "compliance"/ f"{lang}-{name}"
+            comp_dir.mkdir(parents=True, exist_ok=True)
+            badge_path_per_draft = comp_dir / f"{label.replace(' ', '_')}.json"
+            badge_path_per_draft.write_text(json.dumps(badge_per_draft))
             badge_supp_draft = {
                 "schemaVersion": 1,
                 "label": "JSON Schema Versions",
                 "message": supported_drafts,
                 "color": "lightgreen",
             }
-            comp_dir = target_dir / "compliance" / f"{lang}-{name}"
-            comp_dir.mkdir(parents=True, exist_ok=True)
-<<<<<<< HEAD
             supp_dir = target_dir / "supported_versions" / f"{lang}-{name}"
             supp_dir.mkdir(parents=True, exist_ok=True)
-            badge_path_per_draft = comp_dir / f"{label.replace(' ', '_')}.json"
             badge_path_supp_drafts = supp_dir / f"{label.replace(' ', '_')}.json"
-            badge_path_per_draft.write_text(json.dumps(badge_per_draft))
             badge_path_supp_drafts.write_text(json.dumps(badge_supp_draft))
-=======
-
-            supp_dir = target_dir / "supported_versions" / f"{lang}-{name}"
-            supp_dir.mkdir(parents=True, exist_ok=True)
-
-            badge_path_per_draft_compliance = (
-                comp_dir / f"{label.replace(' ', '_')}.json"
-            )
-            badge_path2_supported_drafts = (
-                supp_dir / f"{label.replace(' ', '_')}.json"
-            )
-
-            badge_path_per_draft_compliance.write_text(
-                json.dumps(badge_per_draft)
-            )
-            badge_path2_supported_drafts.write_text(
-                json.dumps(badge_supported_draft)
-            )
-
->>>>>>> 64824d02
 
 @frozen
 class RunInfo:
