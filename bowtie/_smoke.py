"""
Smoke testing of implementations.

Represents a sort of "absolute minimum level of assumed correctness" which we
can use to decide whether a harness is correctly written, even though
implementations may still be buggy / not fully compliant.
"""

from __future__ import annotations

from functools import cached_property
from textwrap import dedent
from typing import TYPE_CHECKING, Any
import json

from attrs import evolve, field, frozen
from referencing.jsonschema import EMPTY_REGISTRY
from rpds import HashTrieMap

from bowtie._commands import TestResult
from bowtie._core import Example, Test, TestCase

if TYPE_CHECKING:
    from collections.abc import Sequence

    from rich.console import Console, ConsoleOptions, RenderResult

    from bowtie._commands import SeqResult
    from bowtie._core import ConnectableId, Dialect, Implementation

EXAMPLES = [
    Example(description="null", instance=None),
    Example(description="boolean", instance=True),
    Example(description="integer", instance=37),
    Example(description="number", instance=37.37),
    Example(description="string", instance="37"),
    Example(description="array", instance=[37]),
    Example(description="object", instance={"foo": 37}),
]


async def test(implementation: Implementation):
    """
    Smoke test an implementation for absolute basic correctness.

    All implementations are expected to pass this test, and failing it is used
    to indicate that a *harness* is misimplemented.

    So nothing terribly complex should be included here, as elsewhere Bowtie of
    course can report on overall *compliance* of an implementation in order to
    communicate how well it implements a specification.

    Right now this test consists of verifying that the implementation properly:

        * validates with a schema which should consider all instances valid
        * validates with a schema which should consider all instances invalid

    In addition, we check, but do not fail, an implementation which does not
    support *basic* referencing support, where we define this to mean that a
    schema containing a reference to a single absolute URI is followed.
    """
    dialects = DialectResults()

    for dialect in implementation.info.dialects:
        cases = [
            dialect.top_test_case(EXAMPLES),
            dialect.bottom_test_case(EXAMPLES),
        ]
        failures = await implementation.failing(dialect=dialect, cases=cases)
        dialects = dialects.with_result(dialect, failures)

    # no point checking $ref unless we have a working dialect
    last, ref = dialects.latest_successful, None
    if last is not None:
        # We'd use a tag URI, but the goal is to use literally the simplest
        # possible thing that should work.
        simple_uri = "http://bowtie.report/cli/smoke/ref-to-string"
        resource = last.specification().create_resource({"type": "string"})
        ref_check = TestCase(
            description="$ref / registry support",
            schema={"$ref": simple_uri},
            registry=EMPTY_REGISTRY.with_resource(
                uri=simple_uri,
                resource=resource,
            ),
            tests=[
                Test(description="string", instance="valid", valid=True),
                Test(description="non-string", instance=37, valid=False),
            ],
        ).with_explicit_dialect(last)
        got = await implementation.failing(dialect=last, cases=[ref_check])
        if got:
            (failure,) = got
            ref = last, *failure

    return Result(id=implementation.id, dialects=dialects, ref=ref)


@frozen
class Result:
    """
    The result of smoke testing an implementation.
    """

    id: ConnectableId
    _dialects: DialectResults = field(repr=False, alias="dialects")
    _ref: tuple[Dialect, TestCase, SeqResult] | None = field(
        repr=False,
        alias="ref",
    )

    def __rich_console__(
        self,
        console: Console,
        options: ConsoleOptions,
    ) -> RenderResult:
        from rich import box
        from rich.console import Group
        from rich.json import JSON
        from rich.panel import Panel
        from rich.table import Column, Table
        from rich.text import Text

        epilog = Table.grid(padding=2, pad_edge=True)

        failures = self._dialects.failures

        prefix = f"{self.id} [dim]seems to"
        if failures:
            title = f"{prefix} be [/][b red]broken!"

            for dialect, cases_and_results in failures:
                first = cases_and_results[0][0]
                subtable = Table(
                    Column("Schema", vertical="middle", no_wrap=True),
                    Column("Instances", vertical="middle"),
                    title=f"{dialect.pretty_name} [red]Failures[/]",
                    padding=2,
                    box=box.MINIMAL,
                    show_header=False,
                    caption=dedent(
                        rf"""
                        [blue]bowtie validate -i {self.id} <(printf '
                            {json.dumps(first.schema)}
                        ') <(printf '
                            {json.dumps(first.tests[0].instance)}
                        ')

                        [/]can be used to reproduce one of the failures.
                        """,
                    ),
                    caption_justify="left",
                )
                for case, seq_result in cases_and_results:
                    instances = Table(box=None, padding=1)
                    for i, test in enumerate(case.tests):
                        result = seq_result.result.result_for(i)
                        if result.errored:
                            message = "[b red]errored"
                        else:
                            word = "valid" if result.valid else "invalid"  # type: ignore[reportUnknownMemberType]
                            message = f"[red]incorrectly[/] {word}"

                        instances.add_row(test.syntax(), message)

                    subtable.add_row(case.syntax(dialect), instances)
                epilog.add_row(subtable)
        elif self._ref:
            title = f"{prefix} be [/][b yellow]partially broken!"

            lead = Text(
                (
                    "The implementation was sent a simple `$ref` to "
                    "resolve and did not follow it correctly. "
                    "Check to be sure the harness is properly handling "
                    "the `registry` property when sent in a test case.\n"
                    "If however the implementation does not support "
                    "reference resolution in any form, you might not "
                    "be able to address this warning."
                ),
            )

            ref_dialect, case, failure = self._ref
            reason = Table(
                Column("Schema", vertical="middle"),
                Column("Registry", vertical="middle"),
                Column("Instances", vertical="middle"),
                box=box.MINIMAL,
            )

            # FIXME: Via python-jsonschema/referencing#16
            registry = {k: v.contents for k, v in case.registry.items()}
            instances = Table.grid(padding=2)
            for i, test in enumerate(case.tests):
                result = failure.result_for(i)
                expected = TestResult(valid=test.expected())  # type: ignore[reportArgumentType]
                if expected != result:
                    instances.add_row(
                        JSON(json.dumps(test.instance)),
                        (
                            f"[red]{result.description}[/] but should be "
                            f"[green]{expected.description}"
                        ),
                    )

            schema = case.syntax(ref_dialect)
            reason.add_row(
                schema,
                JSON(json.dumps(registry)),
                instances,
            )

            panel = Panel(
                Group(lead, reason),
                title="[b yellow]Basic referencing support does not work.",
                padding=2,
            )
            epilog.add_row(panel)

            test = {
                "description": "basic referencing support",
                "schema": json.loads(
                    "".join(
                        segment.text for segment in console.render(schema)
                    ),
                ),
                "registry": registry,
                "tests": [
                    {"description": "a test", "instance": 37, "valid": False},
                ],
            }
            epilog.add_row(
                Table(
                    Column(""),
                    caption=dedent(
                        rf"""

                        [blue]bowtie run -i {self.id} <(printf '
                        {json.dumps(test)}
                        ')

                        [/]"""
                        "can be used to reproduce one of the "
                        "referencing failures."
                        """
<<<<<<< HEAD
                        """,
=======
                        """
>>>>>>> 0e7d4ac7
                    ),
                    box=None,
                    min_width=111,
                    caption_justify="left",
                ),
            )
        else:
            title = f"{prefix} [/][b green]work!"

        yield ""
        table = Table(
            Column("Label", no_wrap=True, justify="center"),
            Column("Content"),
            title=title,
            padding=1,
            box=None,
            show_header=False,
            pad_edge=True,
            min_width=79,
            title_justify="center",
        )
        table.add_row("Dialects\n[dim](Confirmed Working)", self._dialects)
        yield table
        yield epilog

    def for_each_dialect(self):
        return sorted(self._dialects, reverse=True)

    @cached_property
    def success(self):
        # We treat referencing failures as soft failures, since so many
        # implementations have issues :( Perhaps this will change.
        return not self._dialects.failures

    def serializable(self) -> dict[str, Any]:
        if self.success:
            return dict(
                success=True,
                dialects=[
                    each.short_name for each, _ in self.for_each_dialect()
                ],
                **{"registry": False} if self._ref else {},
            )
        return dict(
            success=False,
            dialects={  # FIXME: some standard representation of discrepancy
                dialect.short_name: [
                    dict(
                        schema=case.schema,
                        instances=[each.instance for each in case.tests],
                        expected=[
                            dict(valid=expect) for expect in each.expected
                        ],
                        **each.result.serializable(),
                    )
                    for case, each in failures
                ]
                for dialect, failures in self.for_each_dialect()
            },
        )


@frozen
class DialectResults:
    """
    An indication of whether each claimed supported dialect works.
    """

    _dialects: HashTrieMap[Dialect, Sequence[tuple[TestCase, SeqResult]]] = (
        HashTrieMap()
    )
    latest_successful: Dialect | None = None

    def __iter__(self):
        return iter(self._dialects.items())

    @cached_property
    def failures(self):
        return sorted(
            ((k, v) for k, v in self._dialects.items() if v),
            reverse=True,
        )

    def __rich__(self):
        from rich.table import Column, Table

        table = Table.grid(Column("Name", justify="right"))
        ordered = sorted(self._dialects.items(), reverse=True)
        for dialect, failures in ordered:
            style = "red" if failures else "green"
            table.add_row(f"{dialect.pretty_name}", style=style)
        return table

    def with_result(
        self,
        dialect: Dialect,
        results: Sequence[tuple[TestCase, SeqResult]],
    ):
        latest = self.latest_successful
        if not results and (latest is None or dialect > latest):
            latest = dialect
        dialects = self._dialects.insert(dialect, results)
        return evolve(self, dialects=dialects, latest_successful=latest)<|MERGE_RESOLUTION|>--- conflicted
+++ resolved
@@ -243,11 +243,7 @@
                         "can be used to reproduce one of the "
                         "referencing failures."
                         """
-<<<<<<< HEAD
                         """,
-=======
-                        """
->>>>>>> 0e7d4ac7
                     ),
                     box=None,
                     min_width=111,
