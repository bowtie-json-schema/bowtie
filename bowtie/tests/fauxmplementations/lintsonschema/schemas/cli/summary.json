--- conflicted
+++ resolved
@@ -77,42 +77,9 @@
         "unevaluatedItems": false,
         "prefixItems": [
           { "$ref": "tag:bowtie.report,2024:models:implementation:id" },
-<<<<<<< HEAD
-          { "$ref": "#/$defs/unsuccessfulTests" }
+          { "$ref": "tag:bowtie.report,2024:models:unsuccessfulTests" }
         ]
       }
     }
-  ],
-  "$defs": {
-    "unsuccessfulTests": {
-      "description": "Unsuccessful tests for a specific implementation.",
-
-      "$id": "tag:bowtie.report,2024:cli:summary:unsuccessfulTests",
-
-      "type": "object",
-
-      "additionalProperties": false,
-      "required": ["failed", "errored", "skipped"],
-      "properties": {
-        "failed": { "$ref": "#count" },
-        "errored": { "$ref": "#count" },
-        "skipped": { "$ref": "#count" }
-      },
-
-      "$defs": {
-        "count": {
-          "description": "The total number of tests with a specific outcome.",
-
-          "$anchor": "count",
-
-          "type": "integer",
-          "minimum": 0
-        }
-=======
-          { "$ref": "tag:bowtie.report,2024:models:unsuccessfulTests" }
-        ]
->>>>>>> d6b39530
-      }
-    }
-  }
+  ]
 }