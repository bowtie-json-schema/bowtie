from __future__ import annotations

from collections.abc import Callable, Iterable
from contextlib import AsyncExitStack, asynccontextmanager
from fnmatch import fnmatch
from functools import cache, wraps
from importlib.resources import files
from pathlib import Path
from pprint import pformat
from typing import TYPE_CHECKING, Literal, ParamSpec, Protocol
import asyncio
import json
import logging
import os
import sys

from aiodocker import Docker
from attrs import asdict
from diagnostic import DiagnosticError
from referencing.jsonschema import EMPTY_REGISTRY
from rich import box, console, panel
from rich.table import Column, Table
from rich.text import Text
from url import URL, RelativeURLWithoutBase
import click
import referencing_loaders
import rich
import structlog
import structlog.typing

from bowtie import _containers, _report, _suite
from bowtie._commands import SeqCase, Unsuccessful
from bowtie._core import (
    Dialect,
    GotStderr,
    Implementation,
    NoSuchImplementation,
    StartupFailed,
    Test,
    TestCase,
)
from bowtie.exceptions import ProtocolError

if TYPE_CHECKING:
    from collections.abc import (
        AsyncIterator,
        Awaitable,
        Mapping,
        Sequence,
        Set,
    )
    from typing import Any, TextIO

    from referencing.jsonschema import Schema, SchemaRegistry, SchemaResource

    from bowtie._commands import AnyTestResult, ImplementationId
    from bowtie._core import DialectRunner, ImplementationInfo, MakeValidator

# Windows fallbacks...
_EX_CONFIG = getattr(os, "EX_CONFIG", 1)
_EX_DATAERR = getattr(os, "EX_DATAERR", 1)
_EX_NOINPUT = getattr(os, "EX_NOINPUT", 1)


IMAGE_REPOSITORY = "ghcr.io/bowtie-json-schema"

FORMAT = click.option(
    "--format",
    "-f",
    "format",
    help="What format to use for the output",
    default=lambda: "pretty" if sys.stdout.isatty() else "json",
    show_default="pretty if stdout is a tty, otherwise JSON",
    type=click.Choice(["json", "pretty", "markdown"]),
)
_F = Literal["json", "pretty", "markdown"]


@click.group(context_settings=dict(help_option_names=["--help", "-h"]))
@click.version_option(prog_name="bowtie", package_name="bowtie-json-schema")
@click.option(
    "--log-level",
    "-L",
    help="How verbose should Bowtie be?",
    default="warning",
    show_default="warning",
    type=click.Choice(
        [
            "debug",
            "info",
            "warning",
            "error",
            "critical",
        ],
    ),
)
def main(log_level: str):
    """
    A meta-validator for the JSON Schema specifications.

    Bowtie gives you access to JSON Schema across every programming
    language and implementation.

    It lets you compare implementations to each other, or to known correct
    results from the JSON Schema test suite.

    If you don't know where to begin, ``bowtie validate`` (for checking what
    any given implementations think of your schema) or ``bowtie suite`` (for
    running the official test suite against implementations) are likely good
    places to start.

    Full documentation can also be found at https://docs.bowtie.report
    """
    _redirect_structlog(log_level=getattr(logging, log_level.upper()))


P = ParamSpec("P")


def subcommand(fn: Callable[P, int | None]):
    """
    Define a Bowtie subcommand which returns its exit code.
    """

    @main.command()
    @click.pass_context
    @wraps(fn)
    def run(context: click.Context, *args: P.args, **kwargs: P.kwargs) -> None:
        exit_code = fn(*args, **kwargs)
        context.exit(0 if exit_code is None else exit_code)

    return run


class ImplementationSubcommand(Protocol):
    def __call__(
        self,
        implementations: Iterable[Implementation],
        **kwargs: Any,
    ) -> Awaitable[int | None]: ...


SILENT = _report.Reporter(write=lambda **_: None)  # type: ignore[reportUnknownArgumentType])


def implementation_subcommand(reporter: _report.Reporter = SILENT):
    """
    Define a Bowtie subcommand which starts up some implementations.

    Runs the wrapped function with only the successfully started
    implementations.
    """

    def wrapper(fn: ImplementationSubcommand):
        async def run(
            image_names: list[str],
            read_timeout_sec: float,
            make_validator: MakeValidator = make_validator,
            **kw: Any,
        ) -> int:
            exit_code = 0
            start = _start(
                image_names=image_names,
                make_validator=make_validator,
                reporter=reporter,
                read_timeout_sec=read_timeout_sec,
            )

            running: list[Implementation] = []
            async with start as implementations:
                for each in implementations:  # FIXME: respect --quiet
                    try:
                        implementation = await each
                    except StartupFailed as err:
                        exit_code |= _EX_CONFIG
                        show: list[console.RenderableType] = [err.diagnostic()]
                        if err.stderr:
                            stderr = panel.Panel(err.stderr, title="stderr")
                            show.append(stderr)
                        rich.print(*show, file=sys.stderr)
                        continue
                    except NoSuchImplementation as err:
                        exit_code |= _EX_CONFIG
                        rich.print(err.diagnostic(), file=sys.stderr)
                        continue

                    running.append(implementation)

                if running:
                    exit_code |= await fn(implementations=running, **kw) or 0
                else:
                    exit_code |= _EX_CONFIG

            return exit_code

        @subcommand
        @click.option(
            "--implementation",
            "-i",
            "image_names",
            type=_Image(),
            callback=lambda _, __, value: (  # type: ignore[reportUnknownLambdaType]
                value
                if value
                else (
                    Implementation.known()
                    if sys.stdin.isatty()
                    else list(sys.stdin)
                )
            ),
            multiple=True,
            metavar="IMPLEMENTATION",
            help="A container image which implements the bowtie IO protocol.",
        )
        @TIMEOUT
        @wraps(fn)
        def cmd(image_names: list[str], **kwargs: Any) -> int:
            return asyncio.run(run(image_names=image_names, **kwargs))

        return cmd

    return wrapper


@subcommand
@click.option(
    "--site",
    default=Path("site"),
    show_default=True,
    type=click.Path(
        path_type=Path,
        file_okay=False,
        dir_okay=True,
        exists=True,
    ),
    help=(
        "The path to a previously generated collection of reports, "
        "used to generate the badges."
    ),
)
def badges(site: Path):
    """
    Generate Bowtie badges from previous runs.

    Will generate badges for any existing dialects, and ignore any for which a
    report was not generated.
    """
    outdir = site / "badges"
    try:
        outdir.mkdir()
    except FileExistsError:
        error = DiagnosticError(
            code="already-exists",
            message="Badge output directory already exists.",
            causes=[f"{outdir} is an existing directory."],
            hint_stmt=(
                "If you intended to replace its contents with new badges, "
                "delete the directory first."
            ),
        )
        rich.print(error)
        return _EX_CONFIG

    supported_versions: dict[Path, Iterable[Dialect]] = {}

    for name, dialect in Dialect.by_short_name().items():
        try:
            file = site.joinpath(f"{name}.json").open()
        except FileNotFoundError:
            continue
        with file:
            report = _report.Report.from_serialized(file)
            if report.is_empty:
                error = DiagnosticError(
                    code="empty-report",
                    message="A Bowtie report is empty.",
                    causes=[f"The {name} report contains no results."],
                    hint_stmt="Check that site generation has not failed.",
                )
                rich.print(error)
                return _EX_DATAERR

            badge_name = f"{dialect.short_name}.json"

            for each, badge in report.compliance_badges():
                dir = outdir / f"{each.language}-{each.name}"

                compliance = dir / "compliance"
                compliance.mkdir(parents=True, exist_ok=True)
                compliance.joinpath(badge_name).write_text(json.dumps(badge))

                dialects = each.dialects
                seen = supported_versions.setdefault(dir, dialects)
                if seen != dialects:
                    message = (
                        f"{dir.name} appears with different "
                        "supported dialects in the provided reports."
                    )
                    error = DiagnosticError(
                        code="inconsistent-reports",
                        message=message,
                        causes=[
                            f"{file.name} contains:\n{pformat(dialects)}",
                            f"{pformat(seen)} was previously seen.",
                        ],
                        hint_stmt=(
                            "Check that the implementation produces "
                            "consistent output and that a run has not failed."
                        ),
                    )
                    rich.print(error)
                    return _EX_CONFIG

    for dir, dialects in supported_versions.items():
        badge = _report.supported_version_badge(dialects=dialects)
        dir.joinpath("supported_versions.json").write_text(json.dumps(badge))


@subcommand
@FORMAT
@click.option(
    "--show",
    "-s",
    help="""Configure whether to display validation results
    (whether instances are valid or not) or test failure results
    (whether the validation results match expected validation results)""",
    default="validation",
    show_default=True,
    type=click.Choice(["failures", "validation"]),
)
@click.argument(
    "input",
    default="-",
    type=click.File(mode="r"),
)
def summary(input: TextIO, format: _F, show: str):
    """
    Generate an (in-terminal) summary of a Bowtie run.
    """
    try:
        report = _report.Report.from_serialized(input)
    except _report.EmptyReport:
        error = DiagnosticError(
            code="empty-report",
            message="The Bowtie report is empty.",
            causes=[f"{input.name} contains no test result data."],
            hint_stmt=(
                "If you are piping data into bowtie summary, "
                "check to ensure that what you've run has succeeded, "
                "otherwise it may be emitting no report data."
            ),
        )
        rich.print(error, file=sys.stderr)
        return _EX_NOINPUT
    except json.JSONDecodeError as err:
        error = DiagnosticError(
            code="report-not-json",
            message="The Bowtie report looks corrupt.",
            causes=[f"{input.name} is not valid JSON.", str(err)],
            hint_stmt=(
                "If you are piping data, the command producing the report "
                "has likely failed and the real error is above this one. "
                "Otherwise, ensure you are passing in a report generated by "
                "Bowtie."
            ),
        )
        rich.print(error, file=sys.stderr)
        return _EX_DATAERR
    except _report.MissingFooter:
        error = DiagnosticError(
            code="truncated-report",
            message="The Bowtie report looks corrupt.",
            causes=[
                f"{input.name} is missing its footer, which usually means "
                "it has been somehow truncated.",
            ],
            hint_stmt=(
                "Try running the command you used to produce the report, "
                "without piping it. If it crashes, file a bug report!"
            ),
        )
        rich.print(error, file=sys.stderr)
        return _EX_DATAERR

    if show == "failures":
        results = report.worst_to_best()
        to_table = _failure_table
        to_markdown_table = _failure_table_in_markdown

        def to_serializable(  # type: ignore[reportRedeclaration]
            value: Iterable[tuple[ImplementationInfo, Unsuccessful]],
        ):
            return [(each.id, asdict(counts)) for each, counts in value]

    else:
        results = report.cases_with_results()
        to_table = _validation_results_table
        to_markdown_table = _validation_results_table_in_markdown

        def to_serializable(
            value: Iterable[
                tuple[
                    TestCase,
                    Iterable[tuple[Test, dict[str, AnyTestResult]]],
                ]
            ],
        ):
            return [
                (
                    case.schema,
                    [
                        (
                            test.instance,
                            {k: v.description for k, v in test_result.items()},
                        )
                        for test, test_result in test_results
                    ],
                )
                for case, test_results in value
            ]

    match format:
        case "json":
            click.echo(json.dumps(to_serializable(results), indent=2))  # type: ignore[reportGeneralTypeIssues]
        case "pretty":
            table = to_table(report, results)  # type: ignore[reportGeneralTypeIssues]
            console.Console().print(table)
        case "markdown":
            table = to_markdown_table(report, results)  # type: ignore[reportGeneralTypeIssues]
            console.Console().print(table)


def _convert_table_to_markdown(
    columns: list[Any],
    rows: list[list[Any]],
):
    widths = [
        max(len(line[i]) for line in columns) for i in range(len(columns))
    ]
    rows = [[elt.center(w) for elt, w in zip(line, widths)] for line in rows]

    header = "| " + " | ".join(columns) + " |"
    border_left = "|:"
    border_center = ":|:"
    border_right = ":|"

    separator = (
        border_left
        + border_center.join(["-" * w for w in widths])
        + border_right
    )

    # body of the table
    body = [""] * len(rows)  # empty string list that we fill after
    for idx, line in enumerate(rows):
        # for each line, change the body at the correct index
        body[idx] = "| " + " | ".join(line) + " |"
    body = "\n".join(body)

    return "\n\n" + header + "\n" + separator + "\n" + body + "\n\n"


def _failure_table(
    report: _report.Report,
    results: list[tuple[ImplementationInfo, Unsuccessful]],
):
    test = "tests" if report.total_tests != 1 else "test"
    table = Table(
        "Implementation",
        "Skips",
        "Errors",
        "Failures",
        title="Bowtie",
        caption=f"{report.total_tests} {test} ran\n",
    )
    for each, unsuccessful in results:
        table.add_row(
            Text.assemble(each.name, (f" ({each.language})", "dim")),
            str(unsuccessful.skipped),
            str(unsuccessful.errored),
            str(unsuccessful.failed),
        )
    return table


def _failure_table_in_markdown(
    report: _report.Report,
    results: list[tuple[ImplementationInfo, Unsuccessful]],
):
    test = "tests" if report.total_tests != 1 else "test"
    rows: list[list[str]] = []
    columns = [
        "Implementation",
        "Skips",
        "Errors",
        "Failures",
    ]

    for each, unsuccessful in results:
        rows.append(
            [
                f"{each.name} ({each.language})",
                str(unsuccessful.skipped),
                str(unsuccessful.errored),
                str(unsuccessful.failed),
            ],
        )

    markdown_table = _convert_table_to_markdown(columns, rows)
    return (
        "# Bowtie Failures Summary"
        + markdown_table
        + f"**{report.total_tests} {test} ran**\n"
    )


def _validation_results_table(
    report: _report.Report,
    results: Iterable[
        tuple[TestCase, Iterable[tuple[Test, Mapping[str, AnyTestResult]]]],
    ],
):
    test = "tests" if report.total_tests != 1 else "test"
    table = Table(
        Column(header="Schema", vertical="middle"),
        "",
        title="Bowtie",
        caption=f"{report.total_tests} {test} ran",
    )

    # TODO: sort the columns by results?
    implementations = report.implementations

    for case, test_results in results:
        subtable = Table("Instance", box=box.SIMPLE_HEAD)
        for implementation in implementations:
            subtable.add_column(
                Text.assemble(
                    implementation.name,
                    (f" ({implementation.language})", "dim"),
                ),
            )

        for test, test_result in test_results:
            subtable.add_row(
                Text(json.dumps(test.instance)),
                *(
                    Text(test_result[each.id].description)
                    for each in implementations
                ),
            )

        table.add_row(json.dumps(case.schema, indent=2), subtable)
        table.add_section()

    return table


def _validation_results_table_in_markdown(
    report: _report.Report,
    results: Iterable[
        tuple[TestCase, Iterable[tuple[Test, Mapping[str, AnyTestResult]]]],
    ],
):
    rows_data: list[list[str]] = []
    final_content = ""

    inner_table_columns = ["Instance"]
    implementations = report.implementations
    inner_table_columns.extend(
        f"{implementation.name} ({implementation.language})"
        for implementation in implementations
    )

    for case, test_results in results:
        inner_table_rows: list[list[str]] = []
        for test, test_result in test_results:
            inner_table_rows.append(
                [
                    json.dumps(test.instance),
                    *(
                        test_result[each.id].description
                        for each in implementations
                    ),
                ],
            )
        inner_markdown_table = _convert_table_to_markdown(
            inner_table_columns,
            inner_table_rows,
        )
        schema_name = json.dumps(case.schema, indent=2)
        row_data = [schema_name, inner_markdown_table]
        rows_data.append(row_data)

    for idx, row_data in enumerate(rows_data):
        final_content += f"### {idx+1}. Schema:\n {row_data[0]}\n\n"
        final_content += "### Results:"
        final_content += row_data[1]

    return final_content


@cache
def bowtie_schemas_registry() -> SchemaRegistry:
    resources = referencing_loaders.from_traversable(files("bowtie.schemas"))
    return EMPTY_REGISTRY.with_resources(resources).crawl()


def make_validator(*more_schemas: SchemaResource):
    from jsonschema.validators import (
        validator_for,  # type: ignore[reportUnknownVariableType]
    )

    registry = more_schemas @ bowtie_schemas_registry()

    def validate(instance: Any, schema: Schema) -> None:
        Validator = validator_for(schema)  # type: ignore[reportUnknownVariableType]
        # FIXME: There's work to do upstream in referencing, but we still are
        # probably able to make this a bit better here as well
        validator = Validator(schema, registry=registry)  # type: ignore[reportUnknownVariableType]
        errors = list(validator.iter_errors(instance))  # type: ignore[reportUnknownVariableType]
        if errors:
            raise ProtocolError(errors=errors)  # type: ignore[reportPrivateUsage]

    return validate


def do_not_validate(*ignored: SchemaResource) -> Callable[..., None]:
    return lambda *args, **kwargs: None


class _Image(click.ParamType):
    """
    Select a supported Bowtie implementation.
    """

    name = "implementation"

    def convert(
        self,
        value: str,
        param: click.Parameter | None,
        ctx: click.Context | None,
    ) -> str:
        if "/" in value:  # a fully qualified image name
            return value
        return f"{IMAGE_REPOSITORY}/{value}"


class _Dialect(click.ParamType):
    """
    Select a JSON Schema dialect.
    """

    name = "dialect"

    def convert(
        self,
        value: str | Dialect,
        param: click.Parameter | None,
        ctx: click.Context | None,
    ) -> Dialect:
        if not isinstance(value, str):
            return value

        dialect = Dialect.by_alias().get(value)
        if dialect is not None:
            return dialect

        try:
            url = URL.parse(value)
        except RelativeURLWithoutBase:
            pass
        else:
            dialect = Dialect.by_uri().get(url)
            if dialect is not None:
                return dialect

        self.fail(f"{value!r} is not a known dialect URI or short name.")


CaseTransform = Callable[[Iterable[TestCase]], Iterable[TestCase]]


class _Filter(click.ParamType):
    """
    Filter some test cases by a pattern.
    """

    name = "filter"

    def convert(
        self,
        value: str,
        param: click.Parameter | None,
        ctx: click.Context | None,
    ) -> CaseTransform:
        return lambda cases: (
            case for case in cases if fnmatch(case.description, f"*{value}*")
        )


def _set_schema(dialect: Dialect) -> CaseTransform:
    """
    Explicitly set a dialect on schemas passing through by setting ``$schema``.
    """
    return lambda cases: (c.with_explicit_dialect(dialect) for c in cases)


def _do_nothing(*args: Any, **kwargs: Any) -> CaseTransform:
    return lambda cases: cases


def _set_max_fail_and_max_error(
    ctx: click.Context,
    _,
    value: bool,
) -> None:
    if value:
        if ctx.params.get("max_fail") or ctx.params.get("max_error"):
            ctx.ensure_object(dict)
            ctx.obj["max_fail_or_error_provided"] = True
            return
        ctx.params["max_fail"] = 1
        ctx.params["max_error"] = 1
        ctx.ensure_object(dict)
        ctx.obj["fail_fast_provided"] = True
    return


def _check_fail_fast_provided(
    ctx: click.Context,
    _,
    value: int | None,
) -> int | None:
    if ctx.obj:
        if (
            "fail_fast_provided" in ctx.obj and value is not None
        ) or "max_fail_or_error_provided" in ctx.obj:
            raise click.UsageError(
                "Cannot use --fail-fast with --max-fail / --max-error",
            )
        else:
            return ctx.params["max_fail"] and ctx.params["max_error"]
    return value


<<<<<<< HEAD
def _implementation_option():
    def wrapper(required: bool = True):
        return click.option(
            "--implementation",
            "-i",
            "image_names",
            type=lambda name: (  # type: ignore[reportUnknownLambdaType]
                name if "/" in name else f"{IMAGE_REPOSITORY}/{name}"
            ),
            required=required,
            multiple=True,
            metavar="IMPLEMENTATION",
            help="A docker image which implements the bowtie IO protocol.",
        )

    return wrapper


IMPLEMENTATION = _implementation_option()


=======
IMPLEMENTATION = click.option(
    "--implementation",
    "-i",
    "image_names",
    type=_Image(),
    required=True,
    multiple=True,
    metavar="IMPLEMENTATION",
    help="A container image which implements the bowtie IO protocol.",
)
>>>>>>> 1f2586db
DIALECT = click.option(
    "--dialect",
    "-D",
    "dialect",
    type=_Dialect(),
    default=max(Dialect.known()),
    show_default=True,
    metavar="URI_OR_NAME",
    help=(
        "A URI or shortname identifying the dialect of each test. Possible "
        f"shortnames include: {', '.join(sorted(Dialect.by_alias()))}."
    ),
)
FILTER = click.option(
    "-k",
    "filter",
    default="",
    type=_Filter(),
    metavar="GLOB",
    help="Only run cases whose description match the given glob pattern.",
)
FAIL_FAST = click.option(
    "-x",
    "--fail-fast",
    is_flag=True,
    default=False,
    callback=_set_max_fail_and_max_error,
    help="Fail immediately after the first error or disagreement.",
)
MAX_FAIL = click.option(
    "--max-fail",
    type=click.IntRange(min=1),
    callback=_check_fail_fast_provided,
    help="Fail immediately if N tests fail in total across implementations",
)
MAX_ERROR = click.option(
    "--max-error",
    type=click.IntRange(min=1),
    callback=_check_fail_fast_provided,
    help="Fail immediately if N errors occur in total across implementations",
)
SET_SCHEMA = click.option(
    "--set-schema",
    "-S",
    "maybe_set_schema",
    # I have no idea why Click makes this so hard, but no combination of:
    #     type, default, is_flag, flag_value, nargs, ...
    # makes this work without doing it manually with callback.
    callback=lambda _, __, v: _set_schema if v else _do_nothing,  # type: ignore[reportUnknownLambdaType]
    is_flag=True,
    show_default=True,
    default=False,
    help=(
        "Explicitly set $schema in all (non-boolean) case schemas sent to "
        "implementations. Note this of course means what is passed to "
        "implementations will differ from what is provided in the input."
    ),
)
TIMEOUT = click.option(
    "--read-timeout",
    "-T",
    "read_timeout_sec",
    default=2.0,
    show_default=True,
    metavar="SECONDS",
    help=(
        "An explicit timeout to wait for each implementation to respond "
        "to *each* instance being validated. Set this to 0 if you wish "
        "to wait forever, though note that this means you may end up waiting "
        "... forever!"
    ),
)
VALIDATE = click.option(
    "--validate-implementations",
    "-V",
    "make_validator",
    # I have no idea why Click makes this so hard, but no combination of:
    #     type, default, is_flag, flag_value, nargs, ...
    # makes this work without doing it manually with callback.
    callback=lambda _, __, v: make_validator if v else do_not_validate,  # type: ignore[reportUnknownLambdaType]
    is_flag=True,
    help=(
        "When speaking to implementations (provided via -i), validate "
        "the requests and responses sent to them under Bowtie's JSON Schema "
        "specification. Generally, this option protects against broken Bowtie "
        "implementations and can be left at its default (of off) unless "
        "you are developing a new implementation container."
    ),
)
EXPECT = click.option(
    "--expect",
    show_default=True,
    show_choices=True,
    default="any",
    type=click.Choice(["valid", "invalid", "any"], case_sensitive=False),
    help=(
        "Expect the given input to be considered valid or invalid, "
        "or else (with 'any') to allow either result."
    ),
)


@subcommand
<<<<<<< HEAD
@IMPLEMENTATION()
=======
@IMPLEMENTATION
>>>>>>> 1f2586db
@DIALECT
@FILTER
@FAIL_FAST
@MAX_FAIL
@MAX_ERROR
@SET_SCHEMA
@TIMEOUT
@VALIDATE
@click.argument(
    "input",
    default="-",
    type=click.File(mode="rb"),
)
def run(
    input: Iterable[str],
    filter: CaseTransform,
    dialect: Dialect,
    **kwargs: Any,
):
    """
    Run a sequence of cases provided on standard input.
    """
    cases = filter(
        TestCase.from_dict(dialect=dialect, **json.loads(line))
        for line in input
    )
    return asyncio.run(_run(**kwargs, cases=cases, dialect=dialect))


@subcommand
<<<<<<< HEAD
@IMPLEMENTATION()
=======
@IMPLEMENTATION
>>>>>>> 1f2586db
@DIALECT
@SET_SCHEMA
@TIMEOUT
@VALIDATE
@EXPECT
@click.argument("schema", type=click.File(mode="rb"))
@click.argument("instances", nargs=-1, type=click.File(mode="rb"))
def validate(
    schema: TextIO,
    instances: Iterable[TextIO],
    expect: str,
    **kwargs: Any,
):
    """
    Validate one or more instances under a given schema across implementations.
    """
    if not instances:
        return _EX_NOINPUT

    case = TestCase(
        description="bowtie validate",
        schema=json.load(schema),
        tests=[
            Test(
                description=str(i),
                instance=json.load(instance),
                valid=dict(valid=True, invalid=False, any=None)[expect],
            )
            for i, instance in enumerate(instances, 1)
        ],
    )
    return asyncio.run(_run(fail_fast=False, **kwargs, cases=[case]))


LANGUAGE_ALIASES = {
<<<<<<< HEAD
    ".net": "dotnet",
    "c++": "cpp",
    "javascript": "js",
    "typescript": "ts",
}
KNOWN_LANGUAGES = sorted(
    {
        *LANGUAGE_ALIASES,
        *(i.partition("-")[0] for i in Implementation.known()),
    },
)


@all_implementations_subcommand()  # type: ignore[reportArgumentType]
=======
    "dotnet": ".net",
    "cpp": "c++",
    "js": "javascript",
    "ts": "typescript",
}
KNOWN_LANGUAGES = {
    *LANGUAGE_ALIASES.values(),
    *(i.partition("-")[0] for i in Implementation.known()),
}


@implementation_subcommand()  # type: ignore[reportArgumentType]
>>>>>>> 1f2586db
@click.option(
    "--supports-dialect",
    "-d",
    "dialects",
    type=_Dialect(),
    default=frozenset(),
    metavar="URI_OR_NAME",
    multiple=True,
    help=(
        "Only include implementations supporting the given dialect or dialect "
        "short name."
    ),
)
@click.option(
    "--supports-language",
    "-l",
    "languages",
<<<<<<< HEAD
    type=click.Choice(KNOWN_LANGUAGES, case_sensitive=False),
    default=KNOWN_LANGUAGES,
=======
    type=click.Choice(sorted(KNOWN_LANGUAGES), case_sensitive=False),
    callback=lambda _, __, value: frozenset(  # type: ignore[reportUnknownLambdaType]
        LANGUAGE_ALIASES.get(each, each)  # type: ignore[reportUnknownArgumentType]
        for each in value or KNOWN_LANGUAGES  # type: ignore[reportUnknownArgumentType]
    ),
>>>>>>> 1f2586db
    multiple=True,
    metavar="LANGUAGE",
    help="Only include implementations in the given programming language",
)
async def filter_implementations(
    implementations: Iterable[Implementation],
<<<<<<< HEAD
    dialects: Iterable[Dialect],
    languages: Set[str],
):
    dialects = frozenset(dialects)
    languages = frozenset(languages)
    for each in implementations:
        if dialects < each.info.dialects and each.info.language in languages:
=======
    dialects: Sequence[Dialect],
    languages: Set[str],
):
    """
    Output implementations matching a given criteria.
    """
    for each in implementations:
        if each.supports(*dialects) and each.info.language in languages:
>>>>>>> 1f2586db
            click.echo(each.name)


@implementation_subcommand()  # type: ignore[reportArgumentType]
@FORMAT
async def info(implementations: Sequence[Implementation], format: _F):
    """
    Retrieve a particular implementation (harness)'s metadata.
    """
    serializable: dict[ImplementationId, dict[str, Any]] = {}

    for each in implementations:
        metadata = [(k, v) for k, v in each.info.serializable().items() if v]
        metadata.sort(
            key=lambda kv: (
                kv[0] != "name",
                kv[0] != "language",
                kv[0] != "version",
                kv[0] == "links",
                kv[0] == "dialects",
                kv[0],
            ),
        )

        match format:
            case "json":
                serializable[each.name] = dict(metadata)
            case "pretty":
                click.echo(
                    "\n".join(
                        f"{k}: {json.dumps(v, indent=2)}" for k, v in metadata
                    ),
                )
            case "markdown":
                click.echo(
                    "\n".join(
                        f"**{k}**: {json.dumps(v, indent=2)}"
                        for k, v in metadata
                    ),
                )

    if format == "json":
        if len(serializable) == 1:
            (output,) = serializable.values()
        else:
            output = serializable
        click.echo(json.dumps(output, indent=2))


@implementation_subcommand()  # type: ignore[reportArgumentType]
@click.option(
    "-q",
    "--quiet",
    "echo",
    # I have no idea why Click makes this so hard, but no combination of:
    #     type, default, is_flag, flag_value, nargs, ...
    # makes this work without doing it manually with callback.
    callback=lambda _, __, v: click.echo if not v else lambda *_, **__: None,  # type: ignore[reportUnknownLambdaType]
    is_flag=True,
    help="Don't print any output, just exit with nonzero status on failure.",
)
@FORMAT
async def smoke(
    implementations: Iterable[Implementation],
    format: _F,
    echo: Callable[..., None],
) -> int:
    """
    Smoke test one or more implementations for basic correctness.
    """
    exit_code = 0

    for implementation in implementations:
        echo(f"Testing {implementation.name!r}...\n", file=sys.stderr)
        serializable: list[dict[str, Any]] = []
        implementation_exit_code = 0

        async for _, results in implementation.smoke():
            async for case, result in results:
                if result.unsuccessful():
                    implementation_exit_code |= _EX_DATAERR

                match format:
                    case "json":
                        serializable.append(
                            dict(
                                case=case.without_expected_results(),
                                result=asdict(result.result),
                            ),
                        )

                    case "pretty":
                        echo(f"  · {case.description}: {result.dots()}")

                    case "markdown":
                        echo(f"* {case.description}: {result.dots()}")

        match format:
            case "json":
                echo(json.dumps(serializable, indent=2))

            case "pretty":
                message = (
                    "❌ some failures"
                    if implementation_exit_code
                    else "✅ all passed"
                )
                echo(f"\n{message}", file=sys.stderr)

            case "markdown":
                message = (
                    "**❌ some failures**"
                    if implementation_exit_code
                    else "**✅ all passed**"
                )
                echo(f"\n{message}", file=sys.stderr)

        exit_code |= implementation_exit_code

    return exit_code


@subcommand
@IMPLEMENTATION
@FILTER
@FAIL_FAST
@MAX_FAIL
@MAX_ERROR
@SET_SCHEMA
@TIMEOUT
@VALIDATE
@click.argument("input", type=_suite.ClickParam())
def suite(
    input: tuple[Iterable[TestCase], Dialect, dict[str, Any]],
    filter: CaseTransform,
    **kwargs: Any,
):
    """
    Run test cases from the official JSON Schema test suite.

    Supports a number of possible inputs:

        * file paths found on the local file system containing tests, e.g.:

            - ``{PATH}/tests/draft7`` to run the draft 7 version's tests out of a local checkout of the test suite

            - ``{PATH}/tests/draft7/foo.json`` to run just one file from a checkout

        * URLs to the test suite repository hosted on GitHub, e.g.:

            - ``https://github.com/json-schema-org/JSON-Schema-Test-Suite/blob/main/tests/draft7/``
              to run a version directly from any branch which exists in GitHub

            - ``https://github.com/json-schema-org/JSON-Schema-Test-Suite/blob/main/tests/draft7/foo.json``
              to run a single file directly from a branch which exists in GitHub

        * short name versions of the previous URLs (similar to those providable
          to `bowtie validate --dialect`, e.g.:

            - ``7``, to run the draft 7 tests directly from GitHub (as in the
              URL example above)

    """  # noqa: E501
    _cases, dialect, metadata = input
    cases = filter(_cases)
    task = _run(**kwargs, dialect=dialect, cases=cases, run_metadata=metadata)
    return asyncio.run(task)


async def _run(
    image_names: list[str],
    cases: Iterable[TestCase],
    dialect: Dialect,
    fail_fast: bool,
    maybe_set_schema: Callable[[Dialect], CaseTransform],
    max_fail: int | None = None,
    max_error: int | None = None,
    run_metadata: dict[str, Any] = {},
    reporter: _report.Reporter = _report.Reporter(),
    **kwargs: Any,
) -> int:
    exit_code = 0
    acknowledged: list[ImplementationInfo] = []
    runners: list[DialectRunner] = []
    async with _start(
        image_names=image_names,
        reporter=reporter,
        **kwargs,
    ) as starting:
        reporter.will_speak(dialect=dialect)
        for each in starting:
            try:
                implementation = await each
            except StartupFailed as error:
                exit_code = _EX_CONFIG
                reporter.startup_failed(name=error.name, stderr=error.stderr)
                continue
            except NoSuchImplementation as error:
                exit_code = _EX_CONFIG
                reporter.no_such_image(name=error.name)
                continue

            if implementation.supports(dialect):
                try:
                    runner = await implementation.start_speaking(dialect)
                except GotStderr as error:
                    exit_code = _EX_CONFIG
                    reporter.dialect_error(
                        implementation=implementation,
                        stderr=error.stderr.decode(),
                    )
                else:
                    acknowledged.append(implementation.info)
                    runners.append(runner)
            else:
                reporter.unsupported_dialect(
                    implementation=implementation,
                    dialect=dialect,
                )

        if not runners:
            exit_code = _EX_CONFIG
            reporter.no_implementations()
        else:
            reporter.ready(
                _report.RunMetadata(
                    implementations=acknowledged,
                    dialect=dialect,
                    metadata=run_metadata,
                ),
            )

            count = 0
            should_stop = False
            unsucessful = Unsuccessful()
            for count, case in enumerate(maybe_set_schema(dialect)(cases), 1):
                seq_case = SeqCase(seq=count, case=case)
                case_reporter = reporter.case_started(seq_case)

                responses = [seq_case.run(runner=runner) for runner in runners]
                for each in asyncio.as_completed(responses):
                    result = await each
                    case_reporter.got_result(result=result)
                    unsucessful += result.unsuccessful()
                    if max_fail and unsucessful.failed == max_fail:
                        should_stop = True
                    if max_error and unsucessful.errored == max_error:
                        should_stop = True

                if should_stop:
                    reporter.failed_fast(seq_case=seq_case)
                    break
            reporter.finished(count=count, did_fail_fast=should_stop)
            if not count:
                exit_code = _EX_NOINPUT
    return exit_code


@asynccontextmanager
async def _start(
    image_names: Iterable[str],
    make_validator: MakeValidator,
    read_timeout_sec: float,
    **kwargs: Any,
):
    @asynccontextmanager
    async def _client(
        docker: Docker,
        image_name: str,
    ) -> AsyncIterator[Implementation]:
        async with (
            _containers.Connection.open(
                docker=docker,
                image_name=image_name,
                read_timeout_sec=read_timeout_sec,
            ) as connection,
            Implementation.start(
                id=image_name,
                connection=connection,
                make_validator=make_validator,
                **kwargs,
            ) as implementation,
        ):
            yield implementation

    async with AsyncExitStack() as stack:
        docker = await stack.enter_async_context(Docker())

        implementations = [
            stack.enter_async_context(_client(docker=docker, image_name=name))
            for name in image_names
        ]
        yield asyncio.as_completed(implementations)


def _stderr_processor(file: TextIO) -> structlog.typing.Processor:
    def stderr_processor(
        logger: structlog.typing.BindableLogger,
        method_name: str,
        event_dict: structlog.typing.EventDict,
    ) -> structlog.typing.EventDict:
        for each in "stderr", "traceback":
            contents = event_dict.pop(each, None)
            if contents is not None:
                implementation = event_dict["logger_name"]
                title = f"[traceback.title]{implementation} [dim]({each})"
                console.Console(file=file, color_system="truecolor").print(
                    panel.Panel(
                        contents.rstrip("\n"),
                        title=title,
                        border_style="traceback.border",
                        expand=True,
                        padding=(1, 4),
                        highlight=True,
                    ),
                )

        return event_dict

    return stderr_processor


def _redirect_structlog(log_level: int, file: TextIO = sys.stderr):
    """
    Reconfigure structlog's defaults to go to the given location.
    """
    structlog.configure(
        processors=[
            structlog.processors.add_log_level,
            structlog.processors.StackInfoRenderer(),
            structlog.dev.set_exc_info,
            structlog.processors.TimeStamper(
                fmt="%Y-%m-%d %H:%M.%S",
                utc=False,
            ),
            _stderr_processor(file),
            structlog.dev.ConsoleRenderer(
                colors=getattr(file, "isatty", lambda: False)(),
            ),
        ],
        logger_factory=structlog.WriteLoggerFactory(file),
        wrapper_class=structlog.make_filtering_bound_logger(log_level),
    )<|MERGE_RESOLUTION|>--- conflicted
+++ resolved
@@ -745,29 +745,6 @@
     return value
 
 
-<<<<<<< HEAD
-def _implementation_option():
-    def wrapper(required: bool = True):
-        return click.option(
-            "--implementation",
-            "-i",
-            "image_names",
-            type=lambda name: (  # type: ignore[reportUnknownLambdaType]
-                name if "/" in name else f"{IMAGE_REPOSITORY}/{name}"
-            ),
-            required=required,
-            multiple=True,
-            metavar="IMPLEMENTATION",
-            help="A docker image which implements the bowtie IO protocol.",
-        )
-
-    return wrapper
-
-
-IMPLEMENTATION = _implementation_option()
-
-
-=======
 IMPLEMENTATION = click.option(
     "--implementation",
     "-i",
@@ -778,7 +755,6 @@
     metavar="IMPLEMENTATION",
     help="A container image which implements the bowtie IO protocol.",
 )
->>>>>>> 1f2586db
 DIALECT = click.option(
     "--dialect",
     "-D",
@@ -882,11 +858,7 @@
 
 
 @subcommand
-<<<<<<< HEAD
-@IMPLEMENTATION()
-=======
 @IMPLEMENTATION
->>>>>>> 1f2586db
 @DIALECT
 @FILTER
 @FAIL_FAST
@@ -917,11 +889,7 @@
 
 
 @subcommand
-<<<<<<< HEAD
-@IMPLEMENTATION()
-=======
 @IMPLEMENTATION
->>>>>>> 1f2586db
 @DIALECT
 @SET_SCHEMA
 @TIMEOUT
@@ -957,22 +925,6 @@
 
 
 LANGUAGE_ALIASES = {
-<<<<<<< HEAD
-    ".net": "dotnet",
-    "c++": "cpp",
-    "javascript": "js",
-    "typescript": "ts",
-}
-KNOWN_LANGUAGES = sorted(
-    {
-        *LANGUAGE_ALIASES,
-        *(i.partition("-")[0] for i in Implementation.known()),
-    },
-)
-
-
-@all_implementations_subcommand()  # type: ignore[reportArgumentType]
-=======
     "dotnet": ".net",
     "cpp": "c++",
     "js": "javascript",
@@ -985,7 +937,6 @@
 
 
 @implementation_subcommand()  # type: ignore[reportArgumentType]
->>>>>>> 1f2586db
 @click.option(
     "--supports-dialect",
     "-d",
@@ -1003,31 +954,17 @@
     "--supports-language",
     "-l",
     "languages",
-<<<<<<< HEAD
-    type=click.Choice(KNOWN_LANGUAGES, case_sensitive=False),
-    default=KNOWN_LANGUAGES,
-=======
     type=click.Choice(sorted(KNOWN_LANGUAGES), case_sensitive=False),
     callback=lambda _, __, value: frozenset(  # type: ignore[reportUnknownLambdaType]
         LANGUAGE_ALIASES.get(each, each)  # type: ignore[reportUnknownArgumentType]
         for each in value or KNOWN_LANGUAGES  # type: ignore[reportUnknownArgumentType]
     ),
->>>>>>> 1f2586db
     multiple=True,
     metavar="LANGUAGE",
     help="Only include implementations in the given programming language",
 )
 async def filter_implementations(
     implementations: Iterable[Implementation],
-<<<<<<< HEAD
-    dialects: Iterable[Dialect],
-    languages: Set[str],
-):
-    dialects = frozenset(dialects)
-    languages = frozenset(languages)
-    for each in implementations:
-        if dialects < each.info.dialects and each.info.language in languages:
-=======
     dialects: Sequence[Dialect],
     languages: Set[str],
 ):
@@ -1036,7 +973,6 @@
     """
     for each in implementations:
         if each.supports(*dialects) and each.info.language in languages:
->>>>>>> 1f2586db
             click.echo(each.name)
 
 
