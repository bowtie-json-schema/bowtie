from __future__ import annotations

from collections.abc import Callable, Iterable
from contextlib import AsyncExitStack, asynccontextmanager
from fnmatch import fnmatch
from functools import cache, wraps
from importlib.resources import files
from pathlib import Path
from pprint import pformat
from typing import TYPE_CHECKING, Literal, ParamSpec, Protocol
import asyncio
import json
import logging
import os
import sys

from aiodocker import Docker
from attrs import asdict
from diagnostic import DiagnosticError
from jsonschema_lexer import (  # type: ignore[reportMissingTypeStubs]
    JSONSchemaLexer,
)
from pygments.lexers.data import (  # type: ignore[reportMissingTypeStubs]
    JsonLexer,
)
from referencing.jsonschema import EMPTY_REGISTRY
from rich import box, console, panel
from rich.syntax import Syntax
from rich.table import Column, Table
from rich.text import Text
from url import URL, RelativeURLWithoutBase
import click
import referencing_loaders
import rich
import structlog
import structlog.typing

from bowtie import _containers, _report, _suite
from bowtie._commands import SeqCase, Unsuccessful
from bowtie._core import (
    Dialect,
    GotStderr,
    Implementation,
    NoSuchImplementation,
    StartupFailed,
    Test,
    TestCase,
)
from bowtie.exceptions import ProtocolError

if TYPE_CHECKING:
    from collections.abc import (
        AsyncIterator,
        Awaitable,
        Mapping,
        Sequence,
        Set,
    )
    from typing import Any, TextIO

    from referencing.jsonschema import Schema, SchemaRegistry, SchemaResource

    from bowtie._commands import AnyTestResult, ImplementationId
    from bowtie._core import DialectRunner, ImplementationInfo, MakeValidator

# Windows fallbacks...
_EX_CONFIG = getattr(os, "EX_CONFIG", 1)
_EX_DATAERR = getattr(os, "EX_DATAERR", 1)
_EX_NOINPUT = getattr(os, "EX_NOINPUT", 1)


IMAGE_REPOSITORY = "ghcr.io/bowtie-json-schema"

FORMAT = click.option(
    "--format",
    "-f",
    "format",
    help="What format to use for the output",
    default=lambda: "pretty" if sys.stdout.isatty() else "json",
    show_default="pretty if stdout is a tty, otherwise JSON",
    type=click.Choice(["json", "pretty", "markdown"]),
)
_F = Literal["json", "pretty", "markdown"]


@click.group(context_settings=dict(help_option_names=["--help", "-h"]))
@click.version_option(prog_name="bowtie", package_name="bowtie-json-schema")
@click.option(
    "--log-level",
    "-L",
    help="How verbose should Bowtie be?",
    default="warning",
    show_default="warning",
    type=click.Choice(
        [
            "debug",
            "info",
            "warning",
            "error",
            "critical",
        ],
    ),
)
def main(log_level: str):
    """
    A meta-validator for the JSON Schema specifications.

    Bowtie gives you access to JSON Schema across every programming
    language and implementation.

    It lets you compare implementations to each other, or to known correct
    results from the JSON Schema test suite.

    If you don't know where to begin, ``bowtie validate`` (for checking what
    any given implementations think of your schema) or ``bowtie suite`` (for
    running the official test suite against implementations) are likely good
    places to start.

    Full documentation can also be found at https://docs.bowtie.report
    """
    _redirect_structlog(log_level=getattr(logging, log_level.upper()))


P = ParamSpec("P")


def subcommand(fn: Callable[P, int | None]):
    """
    Define a Bowtie subcommand which returns its exit code.
    """

    @main.command()
    @click.pass_context
    @wraps(fn)
    def run(context: click.Context, *args: P.args, **kwargs: P.kwargs) -> None:
        exit_code = fn(*args, **kwargs)
        context.exit(0 if exit_code is None else exit_code)

    return run


class ImplementationSubcommand(Protocol):
    def __call__(
        self,
        implementations: Iterable[Implementation],
        **kwargs: Any,
    ) -> Awaitable[int | None]: ...


SILENT = _report.Reporter(write=lambda **_: None)  # type: ignore[reportUnknownArgumentType])


def implementation_subcommand(reporter: _report.Reporter = SILENT):
    """
    Define a Bowtie subcommand which starts up some implementations.

    Runs the wrapped function with only the successfully started
    implementations.
    """

    def wrapper(fn: ImplementationSubcommand):
        async def run(
            image_names: Iterable[str],
            read_timeout_sec: float,
            make_validator: MakeValidator = make_validator,
            **kw: Any,
        ) -> int:
            exit_code = 0
            start = _start(
                image_names=image_names,
                make_validator=make_validator,
                reporter=reporter,
                read_timeout_sec=read_timeout_sec,
            )

            running: list[Implementation] = []
            async with start as implementations:
                for each in implementations:  # FIXME: respect --quiet
                    try:
                        implementation = await each
                    except StartupFailed as err:
                        exit_code |= _EX_CONFIG
                        show: list[console.RenderableType] = [err.diagnostic()]
                        if err.stderr:
                            stderr = panel.Panel(err.stderr, title="stderr")
                            show.append(stderr)
                        rich.print(*show, file=sys.stderr)
                        continue
                    except NoSuchImplementation as err:
                        exit_code |= _EX_CONFIG
                        rich.print(err.diagnostic(), file=sys.stderr)
                        continue

                    running.append(implementation)

                if running:
                    exit_code |= await fn(implementations=running, **kw) or 0
                else:
                    exit_code |= _EX_CONFIG

            return exit_code

        @subcommand
        @click.option(
            "--implementation",
            "-i",
            "image_names",
            type=_Image(),
            default=lambda: (
                Implementation.known()
                if sys.stdin.isatty()
                else [line.strip() for line in sys.stdin]
            ),
            multiple=True,
            metavar="IMPLEMENTATION",
            help="A container image which implements the bowtie IO protocol.",
        )
        @TIMEOUT
        @wraps(fn)
        def cmd(image_names: Iterable[str], **kwargs: Any) -> int:
            return asyncio.run(run(image_names=image_names, **kwargs))

        return cmd

    return wrapper


@subcommand
@click.option(
    "--site",
    default=Path("site"),
    show_default=True,
    type=click.Path(
        path_type=Path,
        file_okay=False,
        dir_okay=True,
        exists=True,
    ),
    help=(
        "The path to a previously generated collection of reports, "
        "used to generate the badges."
    ),
)
def badges(site: Path):
    """
    Generate Bowtie badges from previous runs.

    Will generate badges for any existing dialects, and ignore any for which a
    report was not generated.
    """
    outdir = site / "badges"
    try:
        outdir.mkdir()
    except FileExistsError:
        error = DiagnosticError(
            code="already-exists",
            message="Badge output directory already exists.",
            causes=[f"{outdir} is an existing directory."],
            hint_stmt=(
                "If you intended to replace its contents with new badges, "
                "delete the directory first."
            ),
        )
        rich.print(error)
        return _EX_CONFIG

    supported_versions: dict[Path, Iterable[Dialect]] = {}

    for name, dialect in Dialect.by_short_name().items():
        try:
            file = site.joinpath(f"{name}.json").open()
        except FileNotFoundError:
            continue
        with file:
            report = _report.Report.from_serialized(file)
            if report.is_empty:
                error = DiagnosticError(
                    code="empty-report",
                    message="A Bowtie report is empty.",
                    causes=[f"The {name} report contains no results."],
                    hint_stmt="Check that site generation has not failed.",
                )
                rich.print(error)
                return _EX_DATAERR

            badge_name = f"{dialect.short_name}.json"

            for each, badge in report.compliance_badges():
                dir = outdir / f"{each.language}-{each.name}"

                compliance = dir / "compliance"
                compliance.mkdir(parents=True, exist_ok=True)
                compliance.joinpath(badge_name).write_text(json.dumps(badge))

                dialects = each.dialects
                seen = supported_versions.setdefault(dir, dialects)
                if seen != dialects:
                    message = (
                        f"{dir.name} appears with different "
                        "supported dialects in the provided reports."
                    )
                    error = DiagnosticError(
                        code="inconsistent-reports",
                        message=message,
                        causes=[
                            f"{file.name} contains:\n{pformat(dialects)}",
                            f"{pformat(seen)} was previously seen.",
                        ],
                        hint_stmt=(
                            "Check that the implementation produces "
                            "consistent output and that a run has not failed."
                        ),
                    )
                    rich.print(error)
                    return _EX_CONFIG

    for dir, dialects in supported_versions.items():
        badge = _report.supported_version_badge(dialects=dialects)
        dir.joinpath("supported_versions.json").write_text(json.dumps(badge))


@subcommand
@FORMAT
@click.option(
    "--show",
    "-s",
    help="""Configure whether to display validation results
    (whether instances are valid or not) or test failure results
    (whether the validation results match expected validation results)""",
    default="validation",
    show_default=True,
    type=click.Choice(["failures", "validation"]),
)
@click.argument(
    "input",
    default="-",
    type=click.File(mode="r"),
)
def summary(input: TextIO, format: _F, show: str):
    """
    Generate an (in-terminal) summary of a Bowtie run.
    """
    try:
        report = _report.Report.from_serialized(input)
    except _report.EmptyReport:
        error = DiagnosticError(
            code="empty-report",
            message="The Bowtie report is empty.",
            causes=[f"{input.name} contains no test result data."],
            hint_stmt=(
                "If you are piping data into bowtie summary, "
                "check to ensure that what you've run has succeeded, "
                "otherwise it may be emitting no report data."
            ),
        )
        rich.print(error, file=sys.stderr)
        return _EX_NOINPUT
    except json.JSONDecodeError as err:
        error = DiagnosticError(
            code="report-not-json",
            message="The Bowtie report looks corrupt.",
            causes=[f"{input.name} is not valid JSON.", str(err)],
            hint_stmt=(
                "If you are piping data, the command producing the report "
                "has likely failed and the real error is above this one. "
                "Otherwise, ensure you are passing in a report generated by "
                "Bowtie."
            ),
        )
        rich.print(error, file=sys.stderr)
        return _EX_DATAERR
    except _report.MissingFooter:
        error = DiagnosticError(
            code="truncated-report",
            message="The Bowtie report looks corrupt.",
            causes=[
                f"{input.name} is missing its footer, which usually means "
                "it has been somehow truncated.",
            ],
            hint_stmt=(
                "Try running the command you used to produce the report, "
                "without piping it. If it crashes, file a bug report!"
            ),
        )
        rich.print(error, file=sys.stderr)
        return _EX_DATAERR

    if show == "failures":
        results = report.worst_to_best()
        to_table = _failure_table
        to_markdown_table = _failure_table_in_markdown

        def to_serializable(  # type: ignore[reportRedeclaration]
            value: Iterable[tuple[ImplementationInfo, Unsuccessful]],
        ):
            return [(each.id, asdict(counts)) for each, counts in value]

    else:
        results = report.cases_with_results()
        to_table = _validation_results_table
        to_markdown_table = _validation_results_table_in_markdown

        def to_serializable(
            value: Iterable[
                tuple[
                    TestCase,
                    Iterable[tuple[Test, dict[str, AnyTestResult]]],
                ]
            ],
        ):
            return [
                (
                    case.schema,
                    [
                        (
                            test.instance,
                            {k: v.description for k, v in test_result.items()},
                        )
                        for test, test_result in test_results
                    ],
                )
                for case, test_results in value
            ]

    match format:
        case "json":
            click.echo(json.dumps(to_serializable(results), indent=2))  # type: ignore[reportGeneralTypeIssues]
        case "pretty":
            table = to_table(report, results)  # type: ignore[reportGeneralTypeIssues]
            console.Console().print(table)
        case "markdown":
            table = to_markdown_table(report, results)  # type: ignore[reportGeneralTypeIssues]
            console.Console().print(table)


def _convert_table_to_markdown(
    columns: list[Any],
    rows: list[list[Any]],
):
    widths = [
        max(len(line[i]) for line in columns) for i in range(len(columns))
    ]
    rows = [[elt.center(w) for elt, w in zip(line, widths)] for line in rows]

    header = "| " + " | ".join(columns) + " |"
    border_left = "|:"
    border_center = ":|:"
    border_right = ":|"

    separator = (
        border_left
        + border_center.join(["-" * w for w in widths])
        + border_right
    )

    # body of the table
    body = [""] * len(rows)  # empty string list that we fill after
    for idx, line in enumerate(rows):
        # for each line, change the body at the correct index
        body[idx] = "| " + " | ".join(line) + " |"
    body = "\n".join(body)

    return "\n\n" + header + "\n" + separator + "\n" + body + "\n\n"


def _failure_table(
    report: _report.Report,
    results: list[tuple[ImplementationInfo, Unsuccessful]],
):
    test = "tests" if report.total_tests != 1 else "test"
    table = Table(
        "Implementation",
        "Skips",
        "Errors",
        "Failures",
        title="Bowtie",
        caption=f"{report.total_tests} {test} ran\n",
    )
    for each, unsuccessful in results:
        table.add_row(
            Text.assemble(each.name, (f" ({each.language})", "dim")),
            str(unsuccessful.skipped),
            str(unsuccessful.errored),
            str(unsuccessful.failed),
        )
    return table


def _failure_table_in_markdown(
    report: _report.Report,
    results: list[tuple[ImplementationInfo, Unsuccessful]],
):
    test = "tests" if report.total_tests != 1 else "test"
    rows: list[list[str]] = []
    columns = [
        "Implementation",
        "Skips",
        "Errors",
        "Failures",
    ]

    for each, unsuccessful in results:
        rows.append(
            [
                f"{each.name} ({each.language})",
                str(unsuccessful.skipped),
                str(unsuccessful.errored),
                str(unsuccessful.failed),
            ],
        )

    markdown_table = _convert_table_to_markdown(columns, rows)
    return (
        "# Bowtie Failures Summary"
        + markdown_table
        + f"**{report.total_tests} {test} ran**\n"
    )


def _validation_results_table(
    report: _report.Report,
    results: Iterable[
        tuple[TestCase, Iterable[tuple[Test, Mapping[str, AnyTestResult]]]],
    ],
):
    test = "tests" if report.total_tests != 1 else "test"
    table = Table(
        Column(header="Schema", vertical="middle"),
        "",
        title="Bowtie",
        caption=f"{report.total_tests} {test} ran",
    )

    # TODO: sort the columns by results?
    implementations = report.implementations

    for case, test_results in results:
        subtable = Table("Instance", box=box.SIMPLE_HEAD)
        for implementation in implementations:
            subtable.add_column(
                Text.assemble(
                    implementation.name,
                    (f" ({implementation.language})", "dim"),
                ),
            )

        for test, test_result in test_results:
            subtable.add_row(
                Syntax(
                    json.dumps(test.instance),
                    lexer=JsonLexer(),
                    background_color="default",
                    word_wrap=True,
                ),
                *(
                    Text(test_result[each.id].description)
                    for each in implementations
                ),
            )

        table.add_row(
            Syntax(
                json.dumps(case.schema, indent=2),
                lexer=JSONSchemaLexer(str(report.metadata.dialect.uri)),
                background_color="default",
                word_wrap=True,
            ),
            subtable,
        )
        table.add_section()

    return table


def _validation_results_table_in_markdown(
    report: _report.Report,
    results: Iterable[
        tuple[TestCase, Iterable[tuple[Test, Mapping[str, AnyTestResult]]]],
    ],
):
    rows_data: list[list[str]] = []
    final_content = ""

    inner_table_columns = ["Instance"]
    implementations = report.implementations
    inner_table_columns.extend(
        f"{implementation.name} ({implementation.language})"
        for implementation in implementations
    )

    for case, test_results in results:
        inner_table_rows: list[list[str]] = []
        for test, test_result in test_results:
            inner_table_rows.append(
                [
                    json.dumps(test.instance),
                    *(
                        test_result[each.id].description
                        for each in implementations
                    ),
                ],
            )
        inner_markdown_table = _convert_table_to_markdown(
            inner_table_columns,
            inner_table_rows,
        )
        schema_name = json.dumps(case.schema, indent=2)
        row_data = [schema_name, inner_markdown_table]
        rows_data.append(row_data)

    for idx, row_data in enumerate(rows_data):
        final_content += f"### {idx+1}. Schema:\n {row_data[0]}\n\n"
        final_content += "### Results:"
        final_content += row_data[1]

    return final_content


@cache
def bowtie_schemas_registry() -> SchemaRegistry:
    resources = referencing_loaders.from_traversable(files("bowtie.schemas"))
    return EMPTY_REGISTRY.with_resources(resources).crawl()


def make_validator(*more_schemas: SchemaResource):
    from jsonschema.validators import (
        validator_for,  # type: ignore[reportUnknownVariableType]
    )

    registry = more_schemas @ bowtie_schemas_registry()

    def validate(instance: Any, schema: Schema) -> None:
        Validator = validator_for(schema)  # type: ignore[reportUnknownVariableType]
        # FIXME: There's work to do upstream in referencing, but we still are
        # probably able to make this a bit better here as well
        validator = Validator(schema, registry=registry)  # type: ignore[reportUnknownVariableType]
        errors = list(validator.iter_errors(instance))  # type: ignore[reportUnknownVariableType]
        if errors:
            raise ProtocolError(errors=errors)  # type: ignore[reportPrivateUsage]

    return validate


def do_not_validate(*ignored: SchemaResource) -> Callable[..., None]:
    return lambda *args, **kwargs: None


class _Image(click.ParamType):
    """
    Select a supported Bowtie implementation.
    """

    name = "implementation"

    def convert(
        self,
        value: str,
        param: click.Parameter | None,
        ctx: click.Context | None,
    ) -> str:
        if "/" in value:  # a fully qualified image name
            return value
        return f"{IMAGE_REPOSITORY}/{value}"


class _Dialect(click.ParamType):
    """
    Select a JSON Schema dialect.
    """

    name = "dialect"

    def convert(
        self,
        value: str | Dialect,
        param: click.Parameter | None,
        ctx: click.Context | None,
    ) -> Dialect:
        if not isinstance(value, str):
            return value

        dialect = Dialect.by_alias().get(value)
        if dialect is not None:
            return dialect

        try:
            url = URL.parse(value)
        except RelativeURLWithoutBase:
            pass
        else:
            dialect = Dialect.by_uri().get(url)
            if dialect is not None:
                return dialect

        self.fail(f"{value!r} is not a known dialect URI or short name.")


CaseTransform = Callable[[Iterable[TestCase]], Iterable[TestCase]]


class _Filter(click.ParamType):
    """
    Filter some test cases by a pattern.
    """

    name = "filter"

    def convert(
        self,
        value: str,
        param: click.Parameter | None,
        ctx: click.Context | None,
    ) -> CaseTransform:
        return lambda cases: (
            case for case in cases if fnmatch(case.description, f"*{value}*")
        )


def _set_schema(dialect: Dialect) -> CaseTransform:
    """
    Explicitly set a dialect on schemas passing through by setting ``$schema``.
    """
    return lambda cases: (c.with_explicit_dialect(dialect) for c in cases)


def _do_nothing(*args: Any, **kwargs: Any) -> CaseTransform:
    return lambda cases: cases


def _set_max_fail_and_max_error(
    ctx: click.Context,
    _,
    value: bool,
) -> None:
    if value:
        if ctx.params.get("max_fail") or ctx.params.get("max_error"):
            ctx.ensure_object(dict)
            ctx.obj["max_fail_or_error_provided"] = True
            return
        ctx.params["max_fail"] = 1
        ctx.params["max_error"] = 1
        ctx.ensure_object(dict)
        ctx.obj["fail_fast_provided"] = True
    return


def _check_fail_fast_provided(
    ctx: click.Context,
    _,
    value: int | None,
) -> int | None:
    if ctx.obj:
        if (
            "fail_fast_provided" in ctx.obj and value is not None
        ) or "max_fail_or_error_provided" in ctx.obj:
            raise click.UsageError(
                "Cannot use --fail-fast with --max-fail / --max-error",
            )
        else:
            return ctx.params["max_fail"] and ctx.params["max_error"]
    return value


def _validate_schema_and_dialect(
    schema: Any,
    dialect: Any,
) -> bool:

    if "$schema" in schema:
        schema = schema["$schema"]
        schema_dialect = Dialect.by_uri().get(URL.parse(schema))
        if schema_dialect is None:
            return True
        if dialect.pretty_name != schema_dialect:
            return True
    return False


IMPLEMENTATION = click.option(
    "--implementation",
    "-i",
    "image_names",
    type=_Image(),
    required=True,
    multiple=True,
    metavar="IMPLEMENTATION",
    help="A container image which implements the bowtie IO protocol.",
)
DIALECT = click.option(
    "--dialect",
    "-D",
    "dialect",
    type=_Dialect(),
    default=max(Dialect.known()),
    show_default=True,
    metavar="URI_OR_NAME",
    help=(
        "A URI or shortname identifying the dialect of each test. Possible "
        f"shortnames include: {', '.join(sorted(Dialect.by_alias()))}."
    ),
)
FILTER = click.option(
    "-k",
    "filter",
    default="",
    type=_Filter(),
    metavar="GLOB",
    help="Only run cases whose description match the given glob pattern.",
)
FAIL_FAST = click.option(
    "-x",
    "--fail-fast",
    is_flag=True,
    default=False,
    callback=_set_max_fail_and_max_error,
    help="Fail immediately after the first error or disagreement.",
)
MAX_FAIL = click.option(
    "--max-fail",
    type=click.IntRange(min=1),
    callback=_check_fail_fast_provided,
    help="Fail immediately if N tests fail in total across implementations",
)
MAX_ERROR = click.option(
    "--max-error",
    type=click.IntRange(min=1),
    callback=_check_fail_fast_provided,
    help="Fail immediately if N errors occur in total across implementations",
)
SET_SCHEMA = click.option(
    "--set-schema",
    "-S",
    "maybe_set_schema",
    # I have no idea why Click makes this so hard, but no combination of:
    #     type, default, is_flag, flag_value, nargs, ...
    # makes this work without doing it manually with callback.
    callback=lambda _, __, v: _set_schema if v else _do_nothing,  # type: ignore[reportUnknownLambdaType]
    is_flag=True,
    show_default=True,
    default=False,
    help=(
        "Explicitly set $schema in all (non-boolean) case schemas sent to "
        "implementations. Note this of course means what is passed to "
        "implementations will differ from what is provided in the input."
    ),
)
TIMEOUT = click.option(
    "--read-timeout",
    "-T",
    "read_timeout_sec",
    default=2.0,
    show_default=True,
    metavar="SECONDS",
    help=(
        "An explicit timeout to wait for each implementation to respond "
        "to *each* instance being validated. Set this to 0 if you wish "
        "to wait forever, though note that this means you may end up waiting "
        "... forever!"
    ),
)
VALIDATE = click.option(
    "--validate-implementations",
    "-V",
    "make_validator",
    # I have no idea why Click makes this so hard, but no combination of:
    #     type, default, is_flag, flag_value, nargs, ...
    # makes this work without doing it manually with callback.
    callback=lambda _, __, v: make_validator if v else do_not_validate,  # type: ignore[reportUnknownLambdaType]
    is_flag=True,
    help=(
        "When speaking to implementations (provided via -i), validate "
        "the requests and responses sent to them under Bowtie's JSON Schema "
        "specification. Generally, this option protects against broken Bowtie "
        "implementations and can be left at its default (of off) unless "
        "you are developing a new implementation container."
    ),
)


@subcommand
@IMPLEMENTATION
@DIALECT
@FILTER
@FAIL_FAST
@MAX_FAIL
@MAX_ERROR
@SET_SCHEMA
@TIMEOUT
@VALIDATE
@click.argument(
    "input",
    default="-",
    type=click.File(mode="rb"),
)
def run(
    input: Iterable[str],
    filter: CaseTransform,
    dialect: Dialect,
    **kwargs: Any,
):
    """
    Run a sequence of cases provided on standard input.
    """
    cases = filter(
        TestCase.from_dict(dialect=dialect, **json.loads(line))
        for line in input
    )
    return asyncio.run(_run(**kwargs, cases=cases, dialect=dialect))


@subcommand
@IMPLEMENTATION
@DIALECT
@SET_SCHEMA
@TIMEOUT
@VALIDATE
@click.option(
    "--expect",
    show_default=True,
    show_choices=True,
    default="any",
    type=click.Choice(["valid", "invalid", "any"], case_sensitive=False),
    help=(
        "Expect the given input to be considered valid or invalid, "
        "or else (with 'any') to allow either result."
    ),
)
@click.argument("schema", type=click.File(mode="rb"))
@click.argument("instances", nargs=-1, type=click.File(mode="rb"))
def validate(
    schema: TextIO,
    instances: Iterable[TextIO],
    expect: str,
    **kwargs: Any,
):
    """
    Validate one or more instances under a given schema across implementations.
    """
    if not instances:
        return _EX_NOINPUT

    schema = json.load(schema)

<<<<<<< HEAD
    if("dialect" in kwargs and _validate_schema_and_dialect(schema=schema ,dialect=kwargs["dialect"])):
=======
    if "dialect" in kwargs:
        if _validate_schema_and_dialect(
            schema=schema, dialect=kwargs["dialect"]
        ):
>>>>>>> 4f847026
            report = _report.Reporter()
            report.failed_validate_schema_and_dialect(
                schema=schema, dialect=kwargs["dialect"]
            )

    case = TestCase(
        description="bowtie validate",
        schema=schema,
        tests=[
            Test(
                description=str(i),
                instance=json.load(instance),
                valid=dict(valid=True, invalid=False, any=None)[expect],
            )
            for i, instance in enumerate(instances, 1)
        ],
    )
    return asyncio.run(_run(fail_fast=False, **kwargs, cases=[case]))


LANGUAGE_ALIASES = {
    "cpp": "c++",
    "js": "javascript",
    "ts": "typescript",
}
KNOWN_LANGUAGES = {
    *LANGUAGE_ALIASES.values(),
    *(i.partition("-")[0] for i in Implementation.known()),
}


@implementation_subcommand()  # type: ignore[reportArgumentType]
@click.option(
    "--supports-dialect",
    "-d",
    "dialects",
    type=_Dialect(),
    default=frozenset(),
    metavar="URI_OR_NAME",
    multiple=True,
    help=(
        "Only include implementations supporting the given dialect or dialect "
        "short name."
    ),
)
@click.option(
    "--language",
    "-l",
    "languages",
    type=click.Choice(sorted(KNOWN_LANGUAGES), case_sensitive=False),
    callback=lambda _, __, value: frozenset(  # type: ignore[reportUnknownLambdaType]
        LANGUAGE_ALIASES.get(each, each)  # type: ignore[reportUnknownArgumentType]
        for each in value or KNOWN_LANGUAGES  # type: ignore[reportUnknownArgumentType]
    ),
    multiple=True,
    metavar="LANGUAGE",
    help="Only include implementations in the given programming language",
)
async def filter_implementations(
    implementations: Iterable[Implementation],
    dialects: Sequence[Dialect],
    languages: Set[str],
):
    """
    Output implementations matching a given criteria.
    """
    for each in implementations:
        if each.supports(*dialects) and each.info.language in languages:
            click.echo(each.name.removeprefix(f"{IMAGE_REPOSITORY}/"))


@implementation_subcommand()  # type: ignore[reportArgumentType]
@FORMAT
async def info(implementations: Iterable[Implementation], format: _F):
    """
    Retrieve a particular implementation (harness)'s metadata.
    """
    serializable: dict[ImplementationId, dict[str, Any]] = {}

    for each in implementations:
        metadata = [(k, v) for k, v in each.info.serializable().items() if v]
        metadata.sort(
            key=lambda kv: (
                kv[0] != "name",
                kv[0] != "language",
                kv[0] != "version",
                kv[0] == "links",
                kv[0] == "dialects",
                kv[0],
            ),
        )

        match format:
            case "json":
                serializable[each.name] = dict(metadata)
            case "pretty":
                click.echo(
                    "\n".join(
                        f"{k}: {json.dumps(v, indent=2)}" for k, v in metadata
                    ),
                )
            case "markdown":
                click.echo(
                    "\n".join(
                        f"**{k}**: {json.dumps(v, indent=2)}"
                        for k, v in metadata
                    ),
                )

    if format == "json":
        if len(serializable) == 1:
            (output,) = serializable.values()
        else:
            output = serializable
        click.echo(json.dumps(output, indent=2))


@implementation_subcommand()  # type: ignore[reportArgumentType]
@click.option(
    "-q",
    "--quiet",
    "echo",
    # I have no idea why Click makes this so hard, but no combination of:
    #     type, default, is_flag, flag_value, nargs, ...
    # makes this work without doing it manually with callback.
    callback=lambda _, __, v: click.echo if not v else lambda *_, **__: None,  # type: ignore[reportUnknownLambdaType]
    is_flag=True,
    help="Don't print any output, just exit with nonzero status on failure.",
)
@FORMAT
async def smoke(
    implementations: Iterable[Implementation],
    format: _F,
    echo: Callable[..., None],
) -> int:
    """
    Smoke test one or more implementations for basic correctness.
    """
    exit_code = 0

    for implementation in implementations:
        echo(f"Testing {implementation.name!r}...\n", file=sys.stderr)
        serializable: list[dict[str, Any]] = []
        implementation_exit_code = 0

        async for _, results in implementation.smoke():
            async for case, result in results:
                if result.unsuccessful():
                    implementation_exit_code |= _EX_DATAERR

                match format:
                    case "json":
                        serializable.append(
                            dict(
                                case=case.without_expected_results(),
                                result=asdict(result.result),
                            ),
                        )

                    case "pretty":
                        echo(f"  · {case.description}: {result.dots()}")

                    case "markdown":
                        echo(f"* {case.description}: {result.dots()}")

        match format:
            case "json":
                echo(json.dumps(serializable, indent=2))

            case "pretty":
                message = (
                    "❌ some failures"
                    if implementation_exit_code
                    else "✅ all passed"
                )
                echo(f"\n{message}", file=sys.stderr)

            case "markdown":
                message = (
                    "**❌ some failures**"
                    if implementation_exit_code
                    else "**✅ all passed**"
                )
                echo(f"\n{message}", file=sys.stderr)

        exit_code |= implementation_exit_code

    return exit_code


@subcommand
@IMPLEMENTATION
@FILTER
@FAIL_FAST
@MAX_FAIL
@MAX_ERROR
@SET_SCHEMA
@TIMEOUT
@VALIDATE
@click.argument("input", type=_suite.ClickParam())
def suite(
    input: tuple[Iterable[TestCase], Dialect, dict[str, Any]],
    filter: CaseTransform,
    **kwargs: Any,
):
    """
    Run test cases from the official JSON Schema test suite.

    Supports a number of possible inputs:

        * file paths found on the local file system containing tests, e.g.:

            - ``{PATH}/tests/draft7`` to run the draft 7 version's tests out of a local checkout of the test suite

            - ``{PATH}/tests/draft7/foo.json`` to run just one file from a checkout

        * URLs to the test suite repository hosted on GitHub, e.g.:

            - ``https://github.com/json-schema-org/JSON-Schema-Test-Suite/blob/main/tests/draft7/``
              to run a version directly from any branch which exists in GitHub

            - ``https://github.com/json-schema-org/JSON-Schema-Test-Suite/blob/main/tests/draft7/foo.json``
              to run a single file directly from a branch which exists in GitHub

        * short name versions of the previous URLs (similar to those providable
          to `bowtie validate --dialect`, e.g.:

            - ``7``, to run the draft 7 tests directly from GitHub (as in the
              URL example above)

    """  # noqa: E501
    _cases, dialect, metadata = input
    cases = filter(_cases)
    task = _run(**kwargs, dialect=dialect, cases=cases, run_metadata=metadata)
    return asyncio.run(task)


async def _run(
    image_names: Iterable[str],
    cases: Iterable[TestCase],
    dialect: Dialect,
    fail_fast: bool,
    maybe_set_schema: Callable[[Dialect], CaseTransform],
    max_fail: int | None = None,
    max_error: int | None = None,
    run_metadata: dict[str, Any] = {},
    reporter: _report.Reporter = _report.Reporter(),
    **kwargs: Any,
) -> int:
    exit_code = 0
    acknowledged: list[ImplementationInfo] = []
    runners: list[DialectRunner] = []
    async with _start(
        image_names=image_names,
        reporter=reporter,
        **kwargs,
    ) as starting:
        reporter.will_speak(dialect=dialect)
        for each in starting:
            try:
                implementation = await each
            except StartupFailed as error:
                exit_code = _EX_CONFIG
                reporter.startup_failed(name=error.name, stderr=error.stderr)
                continue
            except NoSuchImplementation as error:
                exit_code = _EX_CONFIG
                reporter.no_such_image(name=error.name)
                continue

            if implementation.supports(dialect):
                try:
                    runner = await implementation.start_speaking(dialect)
                except GotStderr as error:
                    exit_code = _EX_CONFIG
                    reporter.dialect_error(
                        implementation=implementation,
                        stderr=error.stderr.decode(),
                    )
                else:
                    acknowledged.append(implementation.info)
                    runners.append(runner)
            else:
                reporter.unsupported_dialect(
                    implementation=implementation,
                    dialect=dialect,
                )

        if not runners:
            exit_code = _EX_CONFIG
            reporter.no_implementations()
        else:
            reporter.ready(
                _report.RunMetadata(
                    implementations=acknowledged,
                    dialect=dialect,
                    metadata=run_metadata,
                ),
            )

            count = 0
            should_stop = False
            unsucessful = Unsuccessful()
            for count, case in enumerate(maybe_set_schema(dialect)(cases), 1):
                seq_case = SeqCase(seq=count, case=case)
                case_reporter = reporter.case_started(seq_case)

                responses = [seq_case.run(runner=runner) for runner in runners]
                for each in asyncio.as_completed(responses):
                    result = await each
                    case_reporter.got_result(result=result)
                    unsucessful += result.unsuccessful()
                    if max_fail and unsucessful.failed == max_fail:
                        should_stop = True
                    if max_error and unsucessful.errored == max_error:
                        should_stop = True

                if should_stop:
                    reporter.failed_fast(seq_case=seq_case)
                    break
            reporter.finished(count=count, did_fail_fast=should_stop)
            if not count:
                exit_code = _EX_NOINPUT
    return exit_code


@asynccontextmanager
async def _start(
    image_names: Iterable[str],
    make_validator: MakeValidator,
    read_timeout_sec: float,
    **kwargs: Any,
):
    @asynccontextmanager
    async def _client(
        docker: Docker,
        image_name: str,
    ) -> AsyncIterator[Implementation]:
        async with (
            _containers.Connection.open(
                docker=docker,
                image_name=image_name,
                read_timeout_sec=read_timeout_sec,
            ) as connection,
            Implementation.start(
                id=image_name,
                connection=connection,
                make_validator=make_validator,
                **kwargs,
            ) as implementation,
        ):
            yield implementation

    async with AsyncExitStack() as stack:
        docker = await stack.enter_async_context(Docker())

        implementations = [
            stack.enter_async_context(_client(docker=docker, image_name=name))
            for name in image_names
        ]
        yield asyncio.as_completed(implementations)


def _stderr_processor(file: TextIO) -> structlog.typing.Processor:
    def stderr_processor(
        logger: structlog.typing.BindableLogger,
        method_name: str,
        event_dict: structlog.typing.EventDict,
    ) -> structlog.typing.EventDict:
        for each in "stderr", "traceback":
            contents = event_dict.pop(each, None)
            if contents is not None:
                implementation = event_dict["logger_name"]
                title = f"[traceback.title]{implementation} [dim]({each})"
                console.Console(file=file, color_system="truecolor").print(
                    panel.Panel(
                        contents.rstrip("\n"),
                        title=title,
                        border_style="traceback.border",
                        expand=True,
                        padding=(1, 4),
                        highlight=True,
                    ),
                )

        return event_dict

    return stderr_processor


def _redirect_structlog(log_level: int, file: TextIO = sys.stderr):
    """
    Reconfigure structlog's defaults to go to the given location.
    """
    structlog.configure(
        processors=[
            structlog.processors.add_log_level,
            structlog.processors.StackInfoRenderer(),
            structlog.dev.set_exc_info,
            structlog.processors.TimeStamper(
                fmt="%Y-%m-%d %H:%M.%S",
                utc=False,
            ),
            _stderr_processor(file),
            structlog.dev.ConsoleRenderer(
                colors=getattr(file, "isatty", lambda: False)(),
            ),
        ],
        logger_factory=structlog.WriteLoggerFactory(file),
        wrapper_class=structlog.make_filtering_bound_logger(log_level),
    )<|MERGE_RESOLUTION|>--- conflicted
+++ resolved
@@ -941,14 +941,8 @@
 
     schema = json.load(schema)
 
-<<<<<<< HEAD
-    if("dialect" in kwargs and _validate_schema_and_dialect(schema=schema ,dialect=kwargs["dialect"])):
-=======
-    if "dialect" in kwargs:
-        if _validate_schema_and_dialect(
-            schema=schema, dialect=kwargs["dialect"]
-        ):
->>>>>>> 4f847026
+    if( "dialect" in kwargs and 
+       _validate_schema_and_dialect(schema=schema ,dialect=kwargs["dialect"])):
             report = _report.Reporter()
             report.failed_validate_schema_and_dialect(
                 schema=schema, dialect=kwargs["dialect"]
