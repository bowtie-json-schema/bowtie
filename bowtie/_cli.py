from __future__ import annotations

from contextlib import AsyncExitStack, asynccontextmanager
from fnmatch import fnmatch
from functools import cache, wraps
from importlib.resources import files
from pathlib import Path
from typing import TYPE_CHECKING, Literal, ParamSpec, Protocol
import asyncio
import json
import logging
import os
import sys

from aiodocker import Docker
from attrs import asdict
from diagnostic import DiagnosticError
from referencing.jsonschema import EMPTY_REGISTRY
from rich import box, console, panel
from rich.table import Column, Table
from rich.text import Text
from trogon import tui  # type: ignore[reportMissingTypeStubs]
from url import URL, RelativeURLWithoutBase
import click
import referencing_loaders
import rich
import structlog
import structlog.typing

from bowtie import _report, _suite
from bowtie._commands import AnyTestResult, SeqCase, Unsuccessful
from bowtie._containers import ContainerConnection
from bowtie._core import (
    Dialect,
    GotStderr,
    Implementation,
    ImplementationInfo,
    NoSuchImplementation,
    StartupFailed,
    Test,
    TestCase,
    _MakeValidator,  # type: ignore[reportPrivateUsage]
)
from bowtie.exceptions import ProtocolError

if TYPE_CHECKING:
    from collections.abc import (
        AsyncIterator,
        Awaitable,
        Callable,
        Iterable,
        Mapping,
    )
    from typing import Any, TextIO

    from referencing.jsonschema import Schema, SchemaRegistry, SchemaResource

    from bowtie._core import DialectRunner

# Windows fallbacks...
_EX_CONFIG = getattr(os, "EX_CONFIG", 1)
_EX_DATAERR = getattr(os, "EX_DATAERR", 1)
_EX_NOINPUT = getattr(os, "EX_NOINPUT", 1)


IMAGE_REPOSITORY = "ghcr.io/bowtie-json-schema"

FORMAT = click.option(
    "--format",
    "-f",
    "format",
    help="What format to use for the output",
    default=lambda: "pretty" if sys.stdout.isatty() else "json",
    show_default="pretty if stdout is a tty, otherwise JSON",
    type=click.Choice(["json", "pretty", "markdown"]),
)
_F = Literal["json", "pretty", "markdown"]


@tui(help="Open a simple interactive TUI for executing Bowtie commands.")
@click.group(context_settings=dict(help_option_names=["--help", "-h"]))
@click.version_option(prog_name="bowtie", package_name="bowtie-json-schema")
@click.option(
    "--log-level",
    "-L",
    help="How verbose should Bowtie be?",
    default="info",
    show_default="info",
    type=click.Choice(
        [
            "debug",
            "info",
            "warning",
            "error",
            "critical",
        ],
    ),
)
def main(log_level: str):
    """
    A meta-validator for the JSON Schema specifications.

    Bowtie gives you access to JSON Schema across every programming
    language and implementation.

    It lets you compare implementations to each other, or to known correct
    results from the JSON Schema test suite.

    If you don't know where to begin, ``bowtie validate`` (for checking what
    any given implementations think of your schema) or ``bowtie suite`` (for
    running the official test suite against implementations) are likely good
    places to start.

    Full documentation can also be found at https://docs.bowtie.report
    """
    _redirect_structlog(log_level=getattr(logging, log_level.upper()))


P = ParamSpec("P")


def subcommand(fn: Callable[P, int | None]):
    """
    Define a Bowtie subcommand which returns its exit code.
    """

    @main.command()
    @click.pass_context
    @wraps(fn)
    def run(context: click.Context, *args: P.args, **kwargs: P.kwargs) -> None:
        exit_code = fn(*args, **kwargs)
        context.exit(0 if exit_code is None else exit_code)

    return run


class ImplementationSubcommand(Protocol):
    def __call__(
        self,
        implementations: Iterable[Implementation],
        **kwargs: Any,
    ) -> Awaitable[int | None]: ...


SILENT = _report.Reporter(write=lambda **_: None)  # type: ignore[reportUnknownArgumentType])


def implementation_subcommand(reporter: _report.Reporter = SILENT):
    """
    Define a Bowtie subcommand which starts up some implementations.

    Runs the wrapped function with only the successfully started
    implementations.
    """

    def wrapper(fn: ImplementationSubcommand):
        async def run(
            image_names: list[str],
            read_timeout_sec: float,
            make_validator: _MakeValidator = make_validator,
            **kw: Any,
        ) -> int:
            exit_code = 0
            start = _start(
                image_names=image_names,
                make_validator=make_validator,
                reporter=reporter,
                read_timeout_sec=read_timeout_sec,
            )

            running: list[Implementation] = []
            async with start as implementations:
                for each in implementations:
                    try:
                        implementation = await each
                    except StartupFailed as error:
                        exit_code |= _EX_CONFIG
                        click.echo(  # FIXME: respect a possible --quiet
                            f"❗ (error): {error.name!r} failed to start",
                            file=sys.stderr,
                        )
                        continue
                    except NoSuchImplementation as error:
                        exit_code |= _EX_CONFIG
                        click.echo(  # FIXME: respect a possible --quiet
                            f"❗ (error): {error.name!r} is not a "
                            "known Bowtie implementation.",
                            file=sys.stderr,
                        )
                        continue

                    running.append(implementation)

                if running:
                    exit_code |= await fn(implementations=running, **kw) or 0
                else:
                    exit_code |= _EX_CONFIG

            return exit_code

        @subcommand
        @IMPLEMENTATION
        @TIMEOUT
        @wraps(fn)
        def cmd(image_names: list[str], **kwargs: Any) -> int:
            return asyncio.run(run(image_names=image_names, **kwargs))

        return cmd

    return wrapper


@subcommand
@click.option(
    "--input",
    default="-",
    type=click.File(mode="r"),
)
@click.argument(
    "output",
    default=Path("badges"),
    type=click.Path(path_type=Path),
)
def badges(input: TextIO, output: Path):
    """
    Generate Bowtie badges from a previous run.
    """
    report = _report.Report.from_serialized(input)
    if report.is_empty:
        error = DiagnosticError(
            code="empty-report",
            message="The Bowtie report is empty.",
            causes=[f"{input.name} contains no test result data."],
            hint_stmt=(
                "If you are piping data into bowtie badges, "
                "check to ensure that what you've run has succeeded, "
                "otherwise it may be emitting no report data."
            ),
        )
        rich.print(error, file=sys.stderr)
        return _EX_NOINPUT

    try:
        output.mkdir()
    except FileExistsError:
        error = DiagnosticError(
            code="already-exists",
            message="Badge output directory already exists.",
            causes=[f"{output} is an existing directory."],
            hint_stmt=(
                "If you intended to replace its contents with new badges, "
                "delete the directory first."
            ),
        )
        rich.print(error, file=sys.stderr)
        return _EX_NOINPUT

    report.generate_badges(output)


@subcommand
@FORMAT
@click.option(
    "--show",
    "-s",
    help="""Configure whether to display validation results
    (whether instances are valid or not) or test failure results
    (whether the validation results match expected validation results)""",
    default="validation",
    show_default=True,
    type=click.Choice(["failures", "validation"]),
)
@click.argument(
    "input",
    default="-",
    type=click.File(mode="r"),
)
def summary(input: TextIO, format: _F, show: str):
    """
    Generate an (in-terminal) summary of a Bowtie run.
    """
    try:
        report = _report.Report.from_serialized(input)
    except _report.EmptyReport:
        error = DiagnosticError(
            code="empty-report",
            message="The Bowtie report is empty.",
            causes=[f"{input.name} contains no test result data."],
            hint_stmt=(
                "If you are piping data into bowtie summary, "
                "check to ensure that what you've run has succeeded, "
                "otherwise it may be emitting no report data."
            ),
        )
        rich.print(error, file=sys.stderr)
        return _EX_NOINPUT
    except json.JSONDecodeError as err:
        error = DiagnosticError(
            code="report-not-json",
            message="The Bowtie report looks corrupt.",
            causes=[f"{input.name} is not valid JSON.", str(err)],
            hint_stmt=(
                "If you are piping data, the command producing the report "
                "has likely failed and the real error is above this one. "
                "Otherwise, ensure you are passing in a report generated by "
                "Bowtie."
            ),
        )
        rich.print(error, file=sys.stderr)
        return _EX_DATAERR
    except _report.MissingFooter:
        error = DiagnosticError(
            code="truncated-report",
            message="The Bowtie report looks corrupt.",
            causes=[
                f"{input.name} is missing its footer, which usually means "
                "it has been somehow truncated.",
            ],
            hint_stmt=(
                "Try running the command you used to produce the report, "
                "without piping it. If it crashes, file a bug report!"
            ),
        )
        rich.print(error, file=sys.stderr)
        return _EX_DATAERR

    if show == "failures":
        results = report.worst_to_best()
        to_table = _failure_table
        to_markdown_table = _failure_table_in_markdown

        def to_serializable(  # type: ignore[reportRedeclaration]
            value: Iterable[tuple[ImplementationInfo, Unsuccessful]],
        ):
            return [(each.id, asdict(counts)) for each, counts in value]

    else:
        results = report.cases_with_results()
        to_table = _validation_results_table
        to_markdown_table = _validation_results_table_in_markdown

        def to_serializable(
            value: Iterable[
                tuple[
                    TestCase,
                    Iterable[tuple[Test, dict[str, AnyTestResult]]],
                ]
            ],
        ):
            return [
                (
                    case.schema,
                    [
                        (
                            test.instance,
                            {k: v.description for k, v in test_result.items()},
                        )
                        for test, test_result in test_results
                    ],
                )
                for case, test_results in value
            ]

    match format:
        case "json":
            click.echo(json.dumps(to_serializable(results), indent=2))  # type: ignore[reportGeneralTypeIssues]
        case "pretty":
            table = to_table(report, results)  # type: ignore[reportGeneralTypeIssues]
            console.Console().print(table)
        case "markdown":
            table = to_markdown_table(report, results)  # type: ignore[reportGeneralTypeIssues]
            console.Console().print(table)


def _convert_table_to_markdown(
    columns: list[Any],
    rows: list[list[Any]],
):
    widths = [
        max(len(line[i]) for line in columns) for i in range(len(columns))
    ]
    rows = [[elt.center(w) for elt, w in zip(line, widths)] for line in rows]

    header = "| " + " | ".join(columns) + " |"
    border_left = "|:"
    border_center = ":|:"
    border_right = ":|"

    separator = (
        border_left
        + border_center.join(["-" * w for w in widths])
        + border_right
    )

    # body of the table
    body = [""] * len(rows)  # empty string list that we fill after
    for idx, line in enumerate(rows):
        # for each line, change the body at the correct index
        body[idx] = "| " + " | ".join(line) + " |"
    body = "\n".join(body)

    return "\n\n" + header + "\n" + separator + "\n" + body + "\n\n"


def _failure_table(
    report: _report.Report,
    results: list[tuple[ImplementationInfo, Unsuccessful]],
):
    test = "tests" if report.total_tests != 1 else "test"
    table = Table(
        "Implementation",
        "Skips",
        "Errors",
        "Failures",
        title="Bowtie",
        caption=f"{report.total_tests} {test} ran\n",
    )
    for each, unsuccessful in results:
        table.add_row(
            Text.assemble(each.name, (f" ({each.language})", "dim")),
            str(unsuccessful.skipped),
            str(unsuccessful.errored),
            str(unsuccessful.failed),
        )
    return table


def _failure_table_in_markdown(
    report: _report.Report,
    results: list[tuple[ImplementationInfo, Unsuccessful]],
):
    test = "tests" if report.total_tests != 1 else "test"
    rows: list[list[str]] = []
    columns = [
        "Implementation",
        "Skips",
        "Errors",
        "Failures",
    ]

    for each, unsuccessful in results:
        rows.append(
            [
                f"{each.name} ({each.language})",
                str(unsuccessful.skipped),
                str(unsuccessful.errored),
                str(unsuccessful.failed),
            ],
        )

    markdown_table = _convert_table_to_markdown(columns, rows)
    return (
        "# Bowtie Failures Summary"
        + markdown_table
        + f"**{report.total_tests} {test} ran**\n"
    )


def _validation_results_table(
    report: _report.Report,
    results: Iterable[
        tuple[TestCase, Iterable[tuple[Test, Mapping[str, AnyTestResult]]]],
    ],
):
    test = "tests" if report.total_tests != 1 else "test"
    table = Table(
        Column(header="Schema", vertical="middle"),
        "",
        title="Bowtie",
        caption=f"{report.total_tests} {test} ran",
    )

    # TODO: sort the columns by results?
    implementations = report.implementations

    for case, test_results in results:
        subtable = Table("Instance", box=box.SIMPLE_HEAD)
        for implementation in implementations:
            subtable.add_column(
                Text.assemble(
                    implementation.name,
                    (f" ({implementation.language})", "dim"),
                ),
            )

        for test, test_result in test_results:
            subtable.add_row(
                Text(json.dumps(test.instance)),
                *(
                    Text(test_result[each.id].description)
                    for each in implementations
                ),
            )

        table.add_row(json.dumps(case.schema, indent=2), subtable)
        table.add_section()

    return table


def _validation_results_table_in_markdown(
    report: _report.Report,
    results: Iterable[
        tuple[TestCase, Iterable[tuple[Test, Mapping[str, AnyTestResult]]]],
    ],
):
    rows_data: list[list[str]] = []
    final_content = ""

    inner_table_columns = ["Instance"]
    implementations = report.implementations
    inner_table_columns.extend(
        f"{implementation.name} ({implementation.language})"
        for implementation in implementations
    )

    for case, test_results in results:
        inner_table_rows: list[list[str]] = []
        for test, test_result in test_results:
            inner_table_rows.append(
                [
                    json.dumps(test.instance),
                    *(
                        test_result[each.id].description
                        for each in implementations
                    ),
                ],
            )
        inner_markdown_table = _convert_table_to_markdown(
            inner_table_columns,
            inner_table_rows,
        )
        schema_name = json.dumps(case.schema, indent=2)
        row_data = [schema_name, inner_markdown_table]
        rows_data.append(row_data)

    for idx, row_data in enumerate(rows_data):
        final_content += f"### {idx+1}. Schema:\n {row_data[0]}\n\n"
        final_content += "### Results:"
        final_content += row_data[1]

    return final_content


@cache
def bowtie_schemas_registry() -> SchemaRegistry:
    resources = referencing_loaders.from_traversable(files("bowtie.schemas"))
    return EMPTY_REGISTRY.with_resources(resources).crawl()


def make_validator(*more_schemas: SchemaResource):
    from jsonschema.validators import (
        validator_for,  # type: ignore[reportUnknownVariableType]
    )

    registry = more_schemas @ bowtie_schemas_registry()

    def validate(instance: Any, schema: Schema) -> None:
        Validator = validator_for(schema)  # type: ignore[reportUnknownVariableType]
        # FIXME: There's work to do upstream in referencing, but we still are
        # probably able to make this a bit better here as well
        validator = Validator(schema, registry=registry)  # type: ignore[reportUnknownVariableType]
        errors = list(validator.iter_errors(instance))  # type: ignore[reportUnknownVariableType]
        if errors:
            raise ProtocolError(errors=errors)  # type: ignore[reportPrivateUsage]

    return validate


def do_not_validate(*ignored: SchemaResource) -> Callable[..., None]:
    return lambda *args, **kwargs: None


<<<<<<< HEAD
def make_remote_data_getter():

    def get_remote_data(source_url: str) -> list[tuple[str, str | int]]:
        from urllib.parse import urlparse

        from github3 import GitHub  # type: ignore[reportMissingTypeStubs]
        from github3.exceptions import (
            GitHubError,  # type: ignore[reportMissingTypeStubs]
        )

        try:
            parsed_url = urlparse(source_url)
            repo_owner = parsed_url.path.split("/")[1]
            repo_name = parsed_url.path.split("/")[2]

            gh = GitHub(token=os.environ.get("GITHUB_TOKEN", ""))
            repo = gh.repository(repo_owner, repo_name)  # type: ignore[reportUnknownMemberType,reportUnknownVariableType,reportUnknownArgumentType]
            latest_release = repo.latest_release()  # type: ignore[reportUnknownVariableType,reportUnknownMemberType]
            last_release = latest_release.published_at  # type: ignore[reportUnknownMemberType,reportUnknownVariableType]
            last_release_date = last_release.strftime("%Y-%m-%dT%H:%M:%SZ")  # type: ignore[reportUnknownMemberType,reportUnknownVariableType]
            last_commit = repo.commits().next()  # type: ignore[reportUnknownVariableType, reportUnknownMemberType]
            last_commit_date = last_commit.commit.author["date"]  # type: ignore[reportUnknownVariableType,reportUnknownMemberType]
            watchers_count = repo.subscribers_count  # type: ignore[reportUnknownVariableType,reportUnknownMemberType]
            stars_count = repo.stargazers_count  # type: ignore[reportUnknownVariableType,reportUnknownMemberType]
            pull_requests = repo.pull_requests(state="open")  # type: ignore[reportUnknownVariableType,reportUnknownMemberType]
            open_prs_count = sum(1 for _ in pull_requests)  # type: ignore[reportUnknownVariableType,reportUnknownArgumentType]
            open_issues = list(repo.issues(state="open"))  # type: ignore[reportUnknownVariableType,reportUnknownMemberType]
            open_issues_count = len(open_issues)  # type: ignore[reportUnknownVariableType,reportUnknownMemberType]

            return [
                ("last_release_date", last_release_date),
                ("last_commit_date", last_commit_date),
                ("watchers_count", watchers_count),
                ("stars_count", stars_count),
                ("open_prs_count", open_prs_count),
                ("open_issues_count", open_issues_count),
            ]

        except GitHubError:
            return []

    return get_remote_data


def no_remote_data() -> Callable[[str], None]:
    return lambda source_url: None
=======
class _Dialect(click.ParamType):

    name = "dialect"

    def convert(
        self,
        value: str | Dialect,
        param: click.Parameter | None,
        ctx: click.Context | None,
    ) -> Dialect:
        if not isinstance(value, str):
            return value

        dialect = Dialect.by_alias().get(value)
        if dialect is not None:
            return dialect

        try:
            url = URL.parse(value)
        except RelativeURLWithoutBase:
            pass
        else:
            dialect = Dialect.by_uri().get(url)
            if dialect is not None:
                return dialect

        self.fail(f"{value!r} is not a known dialect URI or short name.")
>>>>>>> a982113c


IMPLEMENTATION = click.option(
    "--implementation",
    "-i",
    "image_names",
    type=lambda name: name if "/" in name else f"{IMAGE_REPOSITORY}/{name}",  # type: ignore[reportUnknownLambdaType]
    required=True,
    multiple=True,
    metavar="IMPLEMENTATION",
    help="A docker image which implements the bowtie IO protocol.",
)
DIALECT = click.option(
    "--dialect",
    "-D",
    "dialect",
    type=_Dialect(),
    default=max(Dialect.known()),
    show_default=True,
    metavar="URI_OR_NAME",
    help=(
        "A URI or shortname identifying the dialect of each test. Possible "
        f"shortnames include: {', '.join(sorted(Dialect.by_alias()))}."
    ),
)
FILTER = click.option(
    "-k",
    "filter",
    type=lambda pattern: f"*{pattern}*",  # type: ignore[reportUnknownLambdaType]
    metavar="GLOB",
    help="Only run cases whose description match the given glob pattern.",
)
FAIL_FAST = click.option(
    "-x",
    "--fail-fast",
    is_flag=True,
    default=False,
    help="Fail immediately after the first error or disagreement.",
)
SET_SCHEMA = click.option(
    "--set-schema/--no-set-schema",
    "-S",
    "set_schema",
    show_default=True,
    default=False,
    help=(
        "Explicitly set $schema in all (non-boolean) case schemas sent to "
        "implementations. Note this of course means what is passed to "
        "implementations will differ from what is provided in the input."
    ),
)
TIMEOUT = click.option(
    "--read-timeout",
    "-T",
    "read_timeout_sec",
    default=2.0,
    show_default=True,
    metavar="SECONDS",
    help=(
        "An explicit timeout to wait for each implementation to respond "
        "to *each* instance being validated. Set this to 0 if you wish "
        "to wait forever, though note that this means you may end up waiting "
        "... forever!"
    ),
)
VALIDATE = click.option(
    "--validate-implementations",
    "-V",
    "make_validator",
    # I have no idea why Click makes this so hard, but no combination of:
    #     type, default, is_flag, flag_value, nargs, ...
    # makes this work without doing it manually with callback.
    callback=lambda _, __, v: make_validator if v else do_not_validate,  # type: ignore[reportUnknownLambdaType]
    is_flag=True,
    help=(
        "When speaking to implementations (provided via -i), validate "
        "the requests and responses sent to them under Bowtie's JSON Schema "
        "specification. Generally, this option protects against broken Bowtie "
        "implementations and can be left at its default (of off) unless "
        "you are developing a new implementation container."
    ),
)
NOREMOTEDATA = click.option(
    "--no-remote-data",
    "make_remote_data_getter",
    callback=lambda _, __, v: no_remote_data if v else make_remote_data_getter,  # type: ignore[reportUnknownLambdaType]
    is_flag=True,
    help="Disable retrieving additional implementation metadata from its repository",
)
EXPECT = click.option(
    "--expect",
    show_default=True,
    show_choices=True,
    default="any",
    type=click.Choice(["valid", "invalid", "any"], case_sensitive=False),
    help=(
        "Expect the given input to be considered valid or invalid, "
        "or else (with 'any') to allow either result."
    ),
)


@subcommand
@IMPLEMENTATION
@DIALECT
@FILTER
@FAIL_FAST
@SET_SCHEMA
@TIMEOUT
@VALIDATE
@click.argument(
    "input",
    default="-",
    type=click.File(mode="rb"),
)
def run(input: Iterable[str], filter: str, dialect: Dialect, **kwargs: Any):
    """
    Run a sequence of cases provided on standard input.
    """
    cases = (
        TestCase.from_dict(dialect=dialect, **json.loads(line))
        for line in input
    )
    if filter:
        cases = (case for case in cases if fnmatch(case.description, filter))
    return asyncio.run(_run(**kwargs, cases=cases, dialect=dialect))


@subcommand
@IMPLEMENTATION
@DIALECT
@SET_SCHEMA
@TIMEOUT
@VALIDATE
@EXPECT
@click.argument("schema", type=click.File(mode="rb"))
@click.argument("instances", nargs=-1, type=click.File(mode="rb"))
def validate(
    schema: TextIO,
    instances: Iterable[TextIO],
    expect: str,
    **kwargs: Any,
):
    """
    Validate one or more instances under a given schema across implementations.
    """
    if not instances:
        return _EX_NOINPUT

    case = TestCase(
        description="bowtie validate",
        schema=json.load(schema),
        tests=[
            Test(
                description=str(i),
                instance=json.load(instance),
                valid=dict(valid=True, invalid=False, any=None)[expect],
            )
            for i, instance in enumerate(instances, 1)
        ],
    )
    return asyncio.run(_run(fail_fast=False, **kwargs, cases=[case]))


class _MakeRemoteDataGetter(Protocol):
    def __call__(
        self,
    ) -> Callable[[str], None | list[tuple[str, str | int]]]: ...


@implementation_subcommand()  # type: ignore[reportArgumentType]
@click.option(
    "--format",
    "-f",
    "format",
    help="What format to use for the output",
    default=lambda: "pretty" if sys.stdout.isatty() else "json",
    show_default="pretty if stdout is a tty, otherwise JSON",
    type=click.Choice(["json", "jsonFile", "pretty", "markdown"]),
)
@NOREMOTEDATA
async def info(
    implementations: Iterable[Implementation],
    format: Literal["json", "jsonFile", "pretty", "markdown"],
    make_remote_data_getter: _MakeRemoteDataGetter,
):
    """
    Retrieve a particular implementation (harness)'s metadata.
    """
    for each in implementations:
        metadata = [(k, v) for k, v in each.info.serializable().items() if v]
        metadata_dict = dict(metadata)

        remote_data_getter = make_remote_data_getter()
        repo_activity_data = []

        if "source" in metadata_dict:
            source_url = metadata_dict["source"]  # type: ignore[reportUnknownVariableType]
            repo_activity_data = remote_data_getter(source_url)  # type: ignore[reportUnknownArgumentType]

        if repo_activity_data is not None:
            metadata.extend(repo_activity_data)  # type: ignore[reportArgumentType]

        metadata.sort(
            key=lambda kv: (
                kv[0] != "name",
                kv[0] != "language",
                kv[0] != "version",
                kv[0] == "links",
                kv[0] == "dialects",
                kv[0],
            ),
        )

        match format:
            case "json":
                click.echo(json.dumps(dict(metadata), indent=2))
            case "jsonFile":
                click.echo(json.dumps(dict(metadata)))
            case "pretty":
                click.echo(
                    "\n".join(
                        f"{k}: {json.dumps(v, indent=2)}" for k, v in metadata
                    ),
                )
            case "markdown":
                click.echo(
                    "\n".join(
                        f"**{k}**: {json.dumps(v, indent=2)}"
                        for k, v in metadata
                    ),
                )


@implementation_subcommand()  # type: ignore[reportArgumentType]
@click.option(
    "-q",
    "--quiet",
    "echo",
    # I have no idea why Click makes this so hard, but no combination of:
    #     type, default, is_flag, flag_value, nargs, ...
    # makes this work without doing it manually with callback.
    callback=lambda _, __, v: click.echo if not v else lambda *_, **__: None,  # type: ignore[reportUnknownLambdaType]
    is_flag=True,
    help="Don't print any output, just exit with nonzero status on failure.",
)
@FORMAT
async def smoke(
    implementations: Iterable[Implementation],
    format: _F,
    echo: Callable[..., None],
) -> int:
    """
    Smoke test one or more implementations for basic correctness.
    """
    exit_code = 0

    for implementation in implementations:
        echo(f"Testing {implementation.name!r}...\n", file=sys.stderr)
        serializable: list[dict[str, Any]] = []

        async for _, results in implementation.smoke():
            async for case, result in results:
                if result.unsuccessful():
                    exit_code |= _EX_DATAERR

                match format:
                    case "json":
                        serializable.append(
                            dict(
                                case=case.without_expected_results(),
                                result=asdict(result.result),
                            ),
                        )

                    case "pretty":
                        echo(f"  · {case.description}: {result.dots()}")

                    case "markdown":
                        echo(f"* {case.description}: {result.dots()}")

        match format:
            case "json":
                echo(json.dumps(serializable, indent=2))

            case "pretty":
                message = "❌ some failures" if exit_code else "✅ all passed"
                echo(f"\n{message}", file=sys.stderr)

            case "markdown":
                message = (
                    "**❌ some failures**"
                    if exit_code
                    else "**✅ all passed**"
                )
                echo(f"\n{message}", file=sys.stderr)

    return exit_code


@subcommand
@IMPLEMENTATION
@FILTER
@FAIL_FAST
@SET_SCHEMA
@TIMEOUT
@VALIDATE
@click.argument("input", type=_suite.ClickParam())
def suite(
    input: tuple[Iterable[TestCase], Dialect, dict[str, Any]],
    filter: str,
    **kwargs: Any,
):
    """
    Run test cases from the official JSON Schema test suite.

    Supports a number of possible inputs:

        * file paths found on the local file system containing tests, e.g.:

            - ``{PATH}/tests/draft7`` to run the draft 7 version's tests out of a local checkout of the test suite

            - ``{PATH}/tests/draft7/foo.json`` to run just one file from a checkout

        * URLs to the test suite repository hosted on GitHub, e.g.:

            - ``https://github.com/json-schema-org/JSON-Schema-Test-Suite/blob/main/tests/draft7/``
              to run a version directly from any branch which exists in GitHub

            - ``https://github.com/json-schema-org/JSON-Schema-Test-Suite/blob/main/tests/draft7/foo.json``
              to run a single file directly from a branch which exists in GitHub

        * short name versions of the previous URLs (similar to those providable
          to ``bowtie validate`` via its ``--dialect`` option), e.g.:

            - ``7``, to run the draft 7 tests directly from GitHub (as in the
              URL example above)

    """  # noqa: E501
    cases, dialect, metadata = input
    if filter:
        cases = (case for case in cases if fnmatch(case.description, filter))

    task = _run(**kwargs, dialect=dialect, cases=cases, run_metadata=metadata)
    return asyncio.run(task)


async def _run(
    image_names: list[str],
    cases: Iterable[TestCase],
    dialect: Dialect,
    fail_fast: bool,
    set_schema: bool,
    run_metadata: dict[str, Any] = {},
    reporter: _report.Reporter = _report.Reporter(),
    **kwargs: Any,
) -> int:
    exit_code = 0
    acknowledged: list[ImplementationInfo] = []
    runners: list[DialectRunner] = []
    async with _start(
        image_names=image_names,
        reporter=reporter,
        **kwargs,
    ) as starting:
        reporter.will_speak(dialect=dialect)
        for each in starting:
            try:
                implementation = await each
            except StartupFailed as error:
                exit_code = _EX_CONFIG
                reporter.startup_failed(name=error.name, stderr=error.stderr)
                continue
            except NoSuchImplementation as error:
                exit_code = _EX_CONFIG
                reporter.no_such_image(name=error.name)
                continue

            if dialect in implementation.info.dialects:
                try:
                    runner = await implementation.start_speaking(dialect)
                except GotStderr as error:
                    exit_code = _EX_CONFIG
                    reporter.dialect_error(
                        implementation=implementation,
                        stderr=error.stderr.decode(),
                    )
                else:
                    acknowledged.append(implementation.info)
                    runners.append(runner)
            else:
                reporter.unsupported_dialect(
                    implementation=implementation,
                    dialect=dialect,
                )

        if not runners:
            exit_code = _EX_CONFIG
            reporter.no_implementations()
        else:
            reporter.ready(
                _report.RunMetadata(
                    implementations=acknowledged,
                    dialect=dialect,
                    metadata=run_metadata,
                ),
            )

            count = 0
            should_stop = False
            for count, seq_case in enumerate(  # noqa: B007
                SeqCase.for_cases(cases),
                1,
            ):
                case_reporter = reporter.case_started(seq_case)
                if set_schema and not isinstance(seq_case.case.schema, bool):
                    seq_case.case.schema["$schema"] = str(dialect)

                responses = [seq_case.run(runner=runner) for runner in runners]
                for each in asyncio.as_completed(responses):
                    result = await each
                    case_reporter.got_result(result=result)

                    if fail_fast:
                        # Stop after this case, since we still have futures out
                        should_stop = result.unsuccessful().causes_stop

                if should_stop:
                    break
            reporter.finished(count=count, did_fail_fast=should_stop)
            if not count:
                exit_code = _EX_NOINPUT
    return exit_code


@asynccontextmanager
async def _start(
    image_names: Iterable[str],
    make_validator: _MakeValidator,
    read_timeout_sec: float,
    **kwargs: Any,
):
    @asynccontextmanager
    async def _client(
        docker: Docker,
        image_name: str,
    ) -> AsyncIterator[Implementation]:
        async with (
            ContainerConnection.open(
                docker=docker,
                image_name=image_name,
                read_timeout_sec=read_timeout_sec,
            ) as connection,
            Implementation.start(
                id=image_name,
                connection=connection,
                make_validator=make_validator,
                **kwargs,
            ) as implementation,
        ):
            yield implementation

    async with AsyncExitStack() as stack:
        docker = await stack.enter_async_context(Docker())

        implementations = [
            stack.enter_async_context(_client(docker=docker, image_name=name))
            for name in image_names
        ]
        yield asyncio.as_completed(implementations)


def _stderr_processor(file: TextIO) -> structlog.typing.Processor:
    def stderr_processor(
        logger: structlog.typing.BindableLogger,
        method_name: str,
        event_dict: structlog.typing.EventDict,
    ) -> structlog.typing.EventDict:
        for each in "stderr", "traceback":
            contents = event_dict.pop(each, None)
            if contents is not None:
                implementation = event_dict["logger_name"]
                title = f"[traceback.title]{implementation} [dim]({each})"
                console.Console(file=file, color_system="truecolor").print(
                    panel.Panel(
                        contents.rstrip("\n"),
                        title=title,
                        border_style="traceback.border",
                        expand=True,
                        padding=(1, 4),
                        highlight=True,
                    ),
                )

        return event_dict

    return stderr_processor


def _redirect_structlog(
    log_level: int = logging.INFO,
    file: TextIO = sys.stderr,
):
    """
    Reconfigure structlog's defaults to go to the given location.
    """
    structlog.configure(
        processors=[
            structlog.processors.add_log_level,
            structlog.processors.StackInfoRenderer(),
            structlog.dev.set_exc_info,
            structlog.processors.TimeStamper(
                fmt="%Y-%m-%d %H:%M.%S",
                utc=False,
            ),
            _stderr_processor(file),
            structlog.dev.ConsoleRenderer(
                colors=getattr(file, "isatty", lambda: False)(),
            ),
        ],
        logger_factory=structlog.WriteLoggerFactory(file),
        wrapper_class=structlog.make_filtering_bound_logger(log_level),
    )<|MERGE_RESOLUTION|>--- conflicted
+++ resolved
@@ -571,7 +571,6 @@
     return lambda *args, **kwargs: None
 
 
-<<<<<<< HEAD
 def make_remote_data_getter():
 
     def get_remote_data(source_url: str) -> list[tuple[str, str | int]]:
@@ -615,10 +614,10 @@
 
     return get_remote_data
 
-
 def no_remote_data() -> Callable[[str], None]:
     return lambda source_url: None
-=======
+  
+  
 class _Dialect(click.ParamType):
 
     name = "dialect"
@@ -646,7 +645,6 @@
                 return dialect
 
         self.fail(f"{value!r} is not a known dialect URI or short name.")
->>>>>>> a982113c
 
 
 IMPLEMENTATION = click.option(
