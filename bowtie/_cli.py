--- conflicted
+++ resolved
@@ -762,7 +762,6 @@
 
 
 def _validate_schema_and_dialect(
-<<<<<<< HEAD
     schema:Any,
     dialect:Any
 )->bool:
@@ -774,12 +773,6 @@
             return True
         if dialect.pretty_name!= schema_dialect:
             return True
-=======
-    schema: Any,
-    dialect: Any,
-) -> bool:
-    # here we will verify the condition and return true or false based on that
->>>>>>> f752181c
     return False
 
 
@@ -947,17 +940,12 @@
         return _EX_NOINPUT
     
     schema = json.load(schema)
-<<<<<<< HEAD
 
     if("dialect" in kwargs):    
         if(_validate_schema_and_dialect(schema=schema ,dialect=kwargs["dialect"])):
             report = _report.Reporter()
             report.failed_validate_schema_and_dialect(schema=schema ,dialect=kwargs["dialect"])
 
-=======
-    if "dialect" in kwargs:
-        _validate_schema_and_dialect(schema=schema, dialect=kwargs["dialect"])
->>>>>>> f752181c
     case = TestCase(
         description="bowtie validate",
         schema=schema,
