from __future__ import annotations

from collections.abc import Awaitable, Callable, Iterable
from contextlib import AsyncExitStack, asynccontextmanager
from fnmatch import fnmatch
from io import BytesIO
from pathlib import Path
from typing import Any, TextIO, Union
from urllib.parse import urljoin
import asyncio
import json
import os
import sys
import zipfile

from rich import console, panel
import aiodocker
import click
import jinja2
import structlog
import structlog.typing

from bowtie import _report
from bowtie._commands import ReportableResult, Test, TestCase
from bowtie._core import (
    DialectRunner,
    GotStderr,
    Implementation,
    NoSuchImage,
    StartupFailed,
)
from bowtie.exceptions import (
    _ProtocolError,  # type: ignore[reportPrivateUsage]
)

try:
    from importlib.resources import files
except ImportError:
    from importlib_resources import files  # type: ignore

IMAGE_REPOSITORY = "ghcr.io/bowtie-json-schema"
TEST_SUITE_URL = "https://github.com/json-schema-org/json-schema-test-suite"

DRAFT2020 = "https://json-schema.org/draft/2020-12/schema"
DRAFT2019 = "https://json-schema.org/draft/2019-09/schema"
DRAFT7 = "http://json-schema.org/draft-07/schema#"
DRAFT6 = "http://json-schema.org/draft-06/schema#"
DRAFT4 = "http://json-schema.org/draft-04/schema#"
DRAFT3 = "http://json-schema.org/draft-03/schema#"

DIALECT_SHORTNAMES = {
    "2020": DRAFT2020,
    "202012": DRAFT2020,
    "2020-12": DRAFT2020,
    "draft2020-12": DRAFT2020,
    "draft202012": DRAFT2020,
    "2019": DRAFT2019,
    "201909": DRAFT2019,
    "2019-09": DRAFT2019,
    "draft2019-09": DRAFT2019,
    "draft201909": DRAFT2019,
    "7": DRAFT7,
    "draft7": DRAFT7,
    "6": DRAFT6,
    "draft6": DRAFT6,
    "4": DRAFT4,
    "draft4": DRAFT4,
    "3": DRAFT3,
    "draft3": DRAFT3,
}
LATEST_DIALECT_NAME = "draft2020-12"

DIALECT_REVERSE_MAPPING = {
    'draft-01': 'Draft 1',
    'draft-02': 'Draft 2',
    'draft-03': 'Draft 3',
    'draft-04': 'Draft 4, 5',
    'draft-06': 'Draft 6',
    'draft-07': 'Draft 7',
}


@click.group(context_settings=dict(help_option_names=["--help", "-h"]))
@click.version_option(prog_name="bowtie", package_name="bowtie-json-schema")
def main():
    """
    A meta-validator for the JSON Schema specifications.
    """
    redirect_structlog()


@main.command()
@click.argument(
    "input",
    default="-",
    type=click.File(mode="r"),
)
@click.option(
    "--out",
    "-o",
    "output",
    help="Where to write the outputted report HTML.",
    default="bowtie-report.html",
    type=click.File("w"),
)
@click.option(
    "--badges",
    "-b",
    "gen_badge",
    help="Where to write the outputted badge details JSON.",
    type=click.File("w"),
)
def report(input: Iterable[str], output: TextIO, badgeoutput: TextIO | None):
    """
    Generate a Bowtie report from a previous run.
    """
<<<<<<< HEAD
    
    report = _report.from_input(input)

=======
>>>>>>> cefdc3f6
    env = jinja2.Environment(
        loader=jinja2.PackageLoader("bowtie"),
        undefined=jinja2.StrictUndefined,
        keep_trailing_newline=True,
    )
    template = env.get_template("report.html.j2")
    output.write(template.render(**report))
    
    if(badgeoutput != None):
        _badges(report, badgeoutput)

@main.command()
@click.option(
    "--format",
    "-f",
    help="What format to use for the output",
    default=None,
    type=click.Choice(["json", "pretty"]),
)
@click.argument(
    "input",
    default="-",
    type=click.File(mode="r"),
)
def summary(input: Iterable[str], format: str | None):
    """
    Generate an (in-terminal) summary of a Bowtie run.
    """
    if format is None:
        format = "pretty" if sys.stdout.isatty() else "json"

    summary = _report.from_input(input)["summary"]
    counts = (
        (
            (implementation["name"], implementation["language"]),
            summary.counts[implementation["image"]],
        )
        for implementation in summary.implementations
    )

    combined = [
        (
            metadata,
            {
                "errored": each.errored_tests,
                "failed": each.failed_tests,
                "skipped": each.skipped_tests,
            },
        )
        for metadata, each in counts
    ]
    ordered = sorted(
        combined,
        key=lambda each: (sum(each[1].values()), each[0][0]),  # type: ignore[reportUnknownLambdaType]  # noqa: E501
        reverse=True,
    )

    if format == "json":
        click.echo(json.dumps(ordered, indent=2))
    else:
        from rich.table import Table
        from rich.text import Text

        test = "tests" if summary.total_tests != 1 else "test"
        table = Table(
            "Implementation",
            "Skips",
            "Errors",
            "Failures",
            title="Bowtie",
            caption=f"{summary.total_tests} {test} ran",
        )
        for (implementation, language), counts in ordered:
            table.add_row(
                Text.assemble(implementation, (f" ({language})", "dim")),
                str(counts["skipped"]),
                str(counts["errored"]),
                str(counts["failed"]),
            )

        console.Console().print(table)


def validator_for_dialect(dialect: str | None = None):
    from jsonschema.validators import (
        validator_for,  # type: ignore[reportUnknownVariableType]
    )
    from jsonschema.validators import RefResolver

    text = files("bowtie.schemas").joinpath("io-schema.json").read_text()  # type: ignore[reportUnknownMemberType]  # noqa: E501
    root_schema = json.loads(text)  # type: ignore[reportUnknownArgumentType]
    resolver = RefResolver.from_schema(root_schema)  # type: ignore[reportUnknownMemberType]  # noqa: E501
    Validator = validator_for(root_schema)  # type: ignore[reportUnknownVariableType]  # noqa: E501
    Validator.check_schema(root_schema)  # type: ignore[reportUnknownMemberType]  # noqa: E501

    if dialect is None:
        dialect = Validator.META_SCHEMA["$id"]  # type: ignore[reportUnknownMemberType]  # noqa: E501

    def validate(instance: Any, schema: Any) -> None:
        resolver.store["urn:current-dialect"] = {"$ref": dialect}  # type: ignore[reportUnknownMemberType]  # noqa: E501
        validator = Validator(schema, resolver=resolver)  # type: ignore[reportUnknownVariableType]  # noqa: E501
        try:
            errors = list(validator.iter_errors(instance))  # type: ignore[reportUnknownMemberType]  # noqa: E501
        except Exception:  # XXX: Warn after Reporter disappears
            pass
        else:
            if errors:
                raise _ProtocolError(errors=errors)  # type: ignore[reportPrivateUsage]  # noqa: E501

    return validate


def do_not_validate(dialect: str | None = None) -> Callable[..., None]:
    return lambda *args, **kwargs: None


IMPLEMENTATION = click.option(
    "--implementation",
    "-i",
    "image_names",
    type=lambda name: name if "/" in name else f"{IMAGE_REPOSITORY}/{name}",  # type: ignore[reportUnknownLambdaType]  # noqa: E501
    help="A docker image which implements the bowtie IO protocol.",
    required=True,
    multiple=True,
)
DIALECT = click.option(
    "--dialect",
    "-D",
    "dialect",
    help=(
        "A URI or shortname identifying the dialect of each test case."
        f"Shortnames include: {sorted(DIALECT_SHORTNAMES)}."
    ),
    type=lambda dialect: DIALECT_SHORTNAMES.get(dialect, dialect),  # type: ignore[reportUnknownLambdaType]  # noqa: E501
    default=LATEST_DIALECT_NAME,
)
FILTER = click.option(
    "-k",
    "filter",
    type=lambda pattern: f"*{pattern}*",  # type: ignore[reportUnknownLambdaType]  # noqa: E501
    help="Only run cases whose description match the given glob pattern.",
)
FAIL_FAST = click.option(
    "-x",
    "--fail-fast",
    is_flag=True,
    default=False,
    help="Fail immediately after the first error or disagreement.",
)
SET_SCHEMA = click.option(
    "--set-schema/--no-set-schema",
    "-S",
    "set_schema",
    default=False,
    help=(
        "Explicitly set $schema in all (non-boolean) case schemas sent to "
        "implementations. Note this of course means what is passed to "
        "implementations will differ from what is provided in the input."
    ),
)
TIMEOUT = click.option(
    "--read-timeout",
    "-T",
    "read_timeout_sec",
    metavar="SECONDS",
    default=2.0,
    help=(
        "An explicit timeout to wait for each implementation to respond "
        "to *each* instance being validated. Set this to 0 if you wish "
        "to wait forever, though note that this means you may end up waiting "
        "... forever!"
    ),
)
VALIDATE = click.option(
    "--validate-implementations",
    "-V",
    "make_validator",
    # I have no idea why Click makes this so hard, but no combination of:
    #     type, default, is_flag, flag_value, nargs, ...
    # makes this work without doing it manually with callback.
    callback=lambda _, __, v: validator_for_dialect if v else do_not_validate,  # type: ignore[reportUnknownLambdaType]  # noqa: E501
    is_flag=True,
    help=(
        "When speaking to implementations (provided via -i), validate "
        "the requests and responses sent to them under Bowtie's JSON Schema "
        "specification. Generally, this option protects against broken Bowtie "
        "implementations and can be left at its default (of off) unless "
        "you are developing a new implementation container."
    ),
)


@main.command()
@click.pass_context
@IMPLEMENTATION
@DIALECT
@FILTER
@FAIL_FAST
@SET_SCHEMA
@TIMEOUT
@VALIDATE
@click.argument(
    "input",
    default="-",
    type=click.File(mode="rb"),
)
def run(
    context: click.Context,
    input: Iterable[str],
    filter: str,
    **kwargs: Any,
):
    """
    Run a sequence of cases provided on standard input.
    """
    cases = (TestCase.from_dict(**json.loads(line)) for line in input)
    if filter:
        cases = (case for case in cases if fnmatch(case.description, filter))

    exit_code = asyncio.run(_run(**kwargs, cases=cases))
    context.exit(exit_code)


@main.command()
@click.pass_context
@IMPLEMENTATION
@DIALECT
@SET_SCHEMA
@TIMEOUT
@VALIDATE
@click.argument("schema", type=click.File(mode="rb"))
@click.argument("instances", nargs=-1, type=click.File(mode="rb"))
def validate(
    context: click.Context,
    schema: TextIO,
    instances: Iterable[TextIO],
    **kwargs: Any,
):
    """
    Validate a schema & one or more instances across implementations.
    """
    case = TestCase(
        description="bowtie validate",
        schema=json.load(schema),
        tests=[
            Test(description=str(i), instance=json.load(instance))
            for i, instance in enumerate(instances, 1)
        ],
    )
    exit_code = asyncio.run(_run(fail_fast=False, **kwargs, cases=[case]))
    context.exit(exit_code)


@main.command()
@click.pass_context
@IMPLEMENTATION
def info(context: click.Context, **kwargs: Any):
    """
    Retrieve a particular implementation (harness)'s metadata.
    """
    exit_code = asyncio.run(_info(**kwargs))
    context.exit(exit_code)


async def _info(image_names: list[str]):
    exit_code = 0
    async with _start(
        image_names=image_names,
        make_validator=validator_for_dialect,
        reporter=_report.Reporter(),
    ) as starting:
        for each in asyncio.as_completed(starting):
            try:
                implementation = await each
            except NoSuchImage as error:
                exit_code |= os.EX_CONFIG
                click.echo(
                    f"❗ (error): {error.name!r} is not a known Bowtie implementation.",  # noqa: E501
                )
                continue

            if implementation.metadata is None:
                exit_code |= os.EX_CONFIG
                click.echo("  ❗ (error): startup failed")
                continue

            click.echo(
                "\n".join(
                    f"{k}: {json.dumps(v, indent=2)}"
                    for k, v in sorted(
                        implementation.metadata.items(),
                        key=lambda kv: (
                            kv[0] != "name",
                            kv[0] != "language",
                            kv[0] != "version",
                            kv[0] == "dialects",
                            kv[0],
                        ),
                    )
                ),
            )
    return exit_code


@main.command()
@click.pass_context
@IMPLEMENTATION
def smoke(context: click.Context, **kwargs: Any):
    """
    Smoke test one or more implementations for basic correctness.
    """
    exit_code = asyncio.run(_smoke(**kwargs))
    context.exit(exit_code)


async def _smoke(image_names: list[str]):
    exit_code = 0
    async with _start(
        image_names=image_names,
        make_validator=validator_for_dialect,
        reporter=_report.Reporter(),
    ) as starting:
        for each in asyncio.as_completed(starting):
            try:
                implementation = await each
            except NoSuchImage as error:
                exit_code |= os.EX_CONFIG
                click.echo(
                    f"❗ (error): {error.name!r} is not a known Bowtie implementation.",  # noqa: E501
                )
                continue

            click.echo(f"Testing {implementation.name!r}...")

            if implementation.metadata is None:
                exit_code |= os.EX_CONFIG
                click.echo("  ❗ (error): startup failed")
                continue

            dialect = implementation.dialects[0]
            runner = await implementation.start_speaking(dialect)

            cases = [
                TestCase(
                    description="allow-everything schema",
                    schema={"$schema": dialect},
                    tests=[
                        Test(description="First", instance=1, valid=True),
                        Test(description="Second", instance="foo", valid=True),
                    ],
                ),
                TestCase(
                    description="allow-nothing schema",
                    schema={"$schema": dialect, "not": {}},
                    tests=[
                        Test(description="First", instance=12, valid=False),
                    ],
                ),
            ]
            for seq, case in enumerate(cases):
                response = await runner.run_case(seq=seq, case=case)
                if response.errored:  # type: ignore[reportGeneralTypeIssues]  # noqa: E501
                    exit_code |= os.EX_DATAERR
                    message = "❗ (error)"
                elif response.failed:  # type: ignore[reportGeneralTypeIssues]  # noqa: E501
                    exit_code |= os.EX_DATAERR
                    message = "✗ (failed)"
                else:
                    message = "✓"
                click.echo(f"  {message}: {case.description}")

    if exit_code:
        click.echo("\n❌ some failures")
    else:
        click.echo("\n✅ all passed")

    return exit_code


class _TestSuiteCases(click.ParamType):
    name = "json-schema-org/JSON-Schema-Test-Suite test cases"

    def convert(
        self,
        value: Any,
        param: click.Parameter | None,
        ctx: click.Context | None,
    ) -> tuple[Iterable[TestCase], str]:
        if not isinstance(value, str):
            return value

        is_local_path = not value.casefold().startswith(TEST_SUITE_URL)
        if is_local_path:
            cases, dialect = self._cases_and_dialect(path=Path(value))
        else:
            # Sigh. PyCQA/isort#1839
            # isort: off
            from github3 import (  # type: ignore[reportMissingTypeStubs]
                GitHub,  # type: ignore[reportUnknownVariableType]
            )

            # isort: on

            gh = GitHub()  # type: ignore[reportUnknownVariableType]  # noqa: E501
            repo = gh.repository("json-schema-org", "JSON-Schema-Test-Suite")  # type: ignore[reportUnknownMemberType]  # noqa: E501

            _, _, rest = (
                value[len(TEST_SUITE_URL) :].lstrip("/").partition("/")
            )
            ref, sep, partial = rest.partition("/tests")
            data = BytesIO()
            repo.archive(format="zipball", path=data, ref=ref)  # type: ignore[reportUnknownMemberType]  # noqa: E501
            data.seek(0)
            with zipfile.ZipFile(data) as zf:
                (contents,) = zipfile.Path(zf).iterdir()
                path = contents / sep.strip("/") / partial.strip("/")
                cases, dialect = self._cases_and_dialect(path=path)
                cases = list(cases)

        if dialect is not None:
            return cases, dialect

        self.fail(
            f"{value} does not contain JSON Schema Test Suite cases.",
            param,
            ctx,
        )

    def _cases_and_dialect(self, path: Any):
        if path.name.endswith(".json"):
            paths, version_path = [path], path.parent
        else:
            paths, version_path = _glob(path, "*.json"), path

        remotes = version_path.parent.parent / "remotes"
        cases = suite_cases_from(paths=paths, remotes=remotes)
        dialect = DIALECT_SHORTNAMES.get(version_path.name)

        return cases, dialect


@main.command()
@click.pass_context
@IMPLEMENTATION
@FILTER
@FAIL_FAST
@SET_SCHEMA
@TIMEOUT
@VALIDATE
@click.argument("input", type=_TestSuiteCases())
def suite(
    context: click.Context,
    input: tuple[Iterable[TestCase], str],
    filter: str,
    **kwargs: Any,
):
    """
    Run test cases from the official JSON Schema test suite.

    Supports file or URL inputs like:

        * ``{ROOT}/tests/draft7`` to run a version's tests

        * ``{ROOT}/tests/draft7/foo.json`` to run just one file

        * ``https://github.com/json-schema-org/JSON-Schema-Test-Suite/blob/main/tests/draft7/``
          to run a version directly from a branch which exists in GitHub

        * ``https://github.com/json-schema-org/JSON-Schema-Test-Suite/blob/main/tests/draft7/foo.json``
          to run a single file directly from a branch which exists in GitHub
    """  # noqa: E501
    cases, dialect = input
    if filter:
        cases = (case for case in cases if fnmatch(case.description, filter))

    exit_code = asyncio.run(_run(**kwargs, dialect=dialect, cases=cases))
    context.exit(exit_code)


async def _run(
    image_names: list[str],
    cases: Iterable[TestCase],
    dialect: str,
    fail_fast: bool,
    set_schema: bool,
    reporter: _report.Reporter = _report.Reporter(),
    **kwargs: Any,
) -> int:
    exit_code = 0
    acknowledged: list[Implementation] = []
    runners: list[DialectRunner] = []
    async with _start(
        image_names=image_names,
        reporter=reporter,
        **kwargs,
    ) as starting:
        reporter.will_speak(dialect=dialect)
        for each in asyncio.as_completed(starting):
            try:
                implementation = await each
            except StartupFailed as error:
                exit_code = os.EX_CONFIG
                reporter.startup_failed(name=error.name, stderr=error.stderr)
                continue
            except NoSuchImage as error:
                exit_code = os.EX_CONFIG
                reporter.no_such_image(name=error.name)
                continue

            try:
                if dialect in implementation.dialects:
                    try:
                        runner = await implementation.start_speaking(dialect)
                    except GotStderr as error:
                        exit_code = os.EX_CONFIG
                        reporter.dialect_error(
                            implementation=implementation,
                            stderr=error.stderr.decode(),
                        )
                    else:
                        runner.warn_if_unacknowledged(reporter=reporter)
                        acknowledged.append(implementation)
                        runners.append(runner)
                else:
                    reporter.unsupported_dialect(
                        implementation=implementation,
                        dialect=dialect,
                    )
            except StartupFailed as error:
                exit_code = os.EX_CONFIG
                reporter.startup_failed(name=error.name, stderr=error.stderr)

        if not runners:
            exit_code = os.EX_CONFIG
            reporter.no_implementations()
        else:
            reporter.ready(
                _report.RunInfo.from_implementations(
                    implementations=acknowledged,
                    dialect=dialect,
                ),
            )

            seq = 0
            should_stop: bool = False
            for seq, case, case_reporter in sequenced(cases, reporter):
                if set_schema and not isinstance(case.schema, bool):
                    case.schema["$schema"] = dialect

                responses: Iterable[Awaitable[ReportableResult]] = [
                    each.run_case(seq=seq, case=case) for each in runners
                ]
                for each in asyncio.as_completed(responses):
                    response = await each
                    response.report(reporter=case_reporter)

                    if fail_fast:
                        # Stop after this case, since we still have futures out
                        # TODO: Combine this with the logic in the template
                        should_stop = response.errored or response.failed  # type: ignore[reportGeneralTypeIssues]  # noqa: E501

                if should_stop:
                    break
            reporter.finished(count=seq, did_fail_fast=should_stop)  # type: ignore[reportUnknownArgumentType]  # noqa: E501
            if not seq:
                exit_code = os.EX_NOINPUT
    return exit_code


@asynccontextmanager
async def _start(image_names: Iterable[str], **kwargs: Any):
    async with AsyncExitStack() as stack:
        docker = await stack.enter_async_context(aiodocker.Docker())

        yield [
            stack.enter_async_context(
                Implementation.start(
                    docker=docker,
                    image_name=image_name,
                    **kwargs,
                ),
            )
            for image_name in image_names
        ]


def sequenced(
    cases: Iterable[TestCase],
    reporter: _report.Reporter,
) -> Iterable[tuple[int, TestCase, _report._CaseReporter]]:  # type: ignore[reportPrivateUsage]  # noqa: E501
    for seq, case in enumerate(cases, 1):
        yield seq, case, reporter.case_started(seq=seq, case=case)


def suite_cases_from(paths: Iterable[_P], remotes: Path) -> Iterable[TestCase]:
    for path in paths:
        if _stem(path) in {"refRemote", "dynamicRef", "vocabulary"}:
            registry = {
                urljoin(
                    "http://localhost:1234",
                    str(_relative_to(each, remotes)).replace("\\", "/"),
                ): json.loads(each.read_text())
                for each in _rglob(remotes, "*.json")
            }
        else:
            registry = {}

        for case in json.loads(path.read_text()):
            for test in case["tests"]:
                test["instance"] = test.pop("data")
            yield TestCase.from_dict(**case, registry=registry)


def _stderr_processor(file: TextIO) -> structlog.typing.Processor:
    def stderr_processor(
        logger: structlog.typing.BindableLogger,
        method_name: str,
        event_dict: structlog.typing.EventDict,
    ) -> structlog.typing.EventDict:
        for each in "stderr", "traceback":
            contents = event_dict.pop(each, None)
            if contents is not None:
                implementation = event_dict["logger_name"]
                title = f"[traceback.title]{implementation} [dim]({each})"
                console.Console(file=file, color_system="truecolor").print(
                    panel.Panel(
                        contents.rstrip("\n"),
                        title=title,
                        border_style="traceback.border",
                        expand=True,
                        padding=(1, 4),
                        highlight=True,
                    ),
                )

        return event_dict

    return stderr_processor


def redirect_structlog(file: TextIO = sys.stderr):
    """
    Reconfigure structlog's defaults to go to the given location.
    """
    structlog.configure(
        processors=[
            structlog.processors.add_log_level,
            structlog.processors.StackInfoRenderer(),
            structlog.dev.set_exc_info,
            structlog.processors.TimeStamper(
                fmt="%Y-%m-%d %H:%M.%S",
                utc=False,
            ),
            _stderr_processor(file),
            structlog.dev.ConsoleRenderer(
                colors=getattr(file, "isatty", lambda: False)(),
            ),
        ],
        logger_factory=structlog.PrintLoggerFactory(file),
    )


_P = Union[Path, zipfile.Path]


# Missing zipfile.Path methods...
def _glob(path: _P, path_pattern: str) -> Iterable[_P]:
    return (  # It's missing .match() too, so we fnmatch directly
        each for each in path.iterdir() if fnmatch(each.name, path_pattern)
    )


def _rglob(path: _P, path_pattern: str) -> Iterable[_P]:
    for each in path.iterdir():
        if fnmatch(each.name, path_pattern):
            yield each
        elif each.is_dir():
            yield from _rglob(each, path_pattern)


def _relative_to(path: _P, other: Path) -> Path:
    if hasattr(path, "relative_to"):
        return path.relative_to(other)  # type: ignore[reportGeneralTypeIssues]
    return Path(path.at).relative_to(other.at)  # type: ignore[reportUnknownArgumentType, reportUnknownMemberType]  # noqa: E501


def _stem(path: _P) -> str:  # Missing on < 3.11
    if hasattr(path, "stem"):
        return path.stem
    return Path(path.at).stem  # type: ignore[reportUnknownArgumentType, reportUnknownMemberType]  # noqa: E501

def _badges(report: _report.ReportData, output: TextIO):
    summary = report["summary"]
    dialect = report["run_info"].dialect
    
    counts = (
        (
            (implementation["name"], implementation["language"]),
            summary.counts[implementation["image"]],
        )
        for implementation in summary.implementations
    )

    combined = [
        (
            metadata,
            {
                "passing_percentage": (100*(each.total_tests-each.failed_tests)/each.total_tests),
            },
        )
        for metadata, each in counts
    ]
    passing_percentage = str("%0.2f" % combined[0][1]['passing_percentage']) + "%"
    draft_version = dialect.split("/")[3]
    
    json_file = {
        "schemaVersion": 1,
        "label": DIALECT_REVERSE_MAPPING[draft_version],
        "message": passing_percentage,
        "color": "green"
        }
    
    json_object = json.dumps(json_file, indent=2)
    output.write(json_object)
    
    # click.echo(summary.implementations[0]['dialects'])<|MERGE_RESOLUTION|>--- conflicted
+++ resolved
@@ -71,12 +71,12 @@
 LATEST_DIALECT_NAME = "draft2020-12"
 
 DIALECT_REVERSE_MAPPING = {
-    'draft-01': 'Draft 1',
-    'draft-02': 'Draft 2',
-    'draft-03': 'Draft 3',
-    'draft-04': 'Draft 4, 5',
-    'draft-06': 'Draft 6',
-    'draft-07': 'Draft 7',
+    "draft-01": "Draft 1",
+    "draft-02": "Draft 2",
+    "draft-03": "Draft 3",
+    "draft-04": "Draft 4, 5",
+    "draft-06": "Draft 6",
+    "draft-07": "Draft 7",
 }
 
 
@@ -106,20 +106,15 @@
 @click.option(
     "--badges",
     "-b",
-    "gen_badge",
+    "badge_output",
     help="Where to write the outputted badge details JSON.",
     type=click.File("w"),
 )
-def report(input: Iterable[str], output: TextIO, badgeoutput: TextIO | None):
+def report(input: Iterable[str], output: TextIO, badge_output: TextIO | None):
     """
     Generate a Bowtie report from a previous run.
     """
-<<<<<<< HEAD
-    
     report = _report.from_input(input)
-
-=======
->>>>>>> cefdc3f6
     env = jinja2.Environment(
         loader=jinja2.PackageLoader("bowtie"),
         undefined=jinja2.StrictUndefined,
@@ -127,9 +122,10 @@
     )
     template = env.get_template("report.html.j2")
     output.write(template.render(**report))
-    
-    if(badgeoutput != None):
-        _badges(report, badgeoutput)
+
+    if badge_output is not None:
+        badge_output.write(_report.badges(report))
+
 
 @main.command()
 @click.option(
@@ -809,40 +805,4 @@
 def _stem(path: _P) -> str:  # Missing on < 3.11
     if hasattr(path, "stem"):
         return path.stem
-    return Path(path.at).stem  # type: ignore[reportUnknownArgumentType, reportUnknownMemberType]  # noqa: E501
-
-def _badges(report: _report.ReportData, output: TextIO):
-    summary = report["summary"]
-    dialect = report["run_info"].dialect
-    
-    counts = (
-        (
-            (implementation["name"], implementation["language"]),
-            summary.counts[implementation["image"]],
-        )
-        for implementation in summary.implementations
-    )
-
-    combined = [
-        (
-            metadata,
-            {
-                "passing_percentage": (100*(each.total_tests-each.failed_tests)/each.total_tests),
-            },
-        )
-        for metadata, each in counts
-    ]
-    passing_percentage = str("%0.2f" % combined[0][1]['passing_percentage']) + "%"
-    draft_version = dialect.split("/")[3]
-    
-    json_file = {
-        "schemaVersion": 1,
-        "label": DIALECT_REVERSE_MAPPING[draft_version],
-        "message": passing_percentage,
-        "color": "green"
-        }
-    
-    json_object = json.dumps(json_file, indent=2)
-    output.write(json_object)
-    
-    # click.echo(summary.implementations[0]['dialects'])+    return Path(path.at).stem  # type: ignore[reportUnknownArgumentType, reportUnknownMemberType]  # noqa: E501