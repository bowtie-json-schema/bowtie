from __future__ import annotations

from collections.abc import Callable, Iterable
from contextlib import AsyncExitStack, asynccontextmanager
from fnmatch import fnmatch
from functools import wraps
from pathlib import Path
from pprint import pformat
from statistics import mean, median, quantiles
from textwrap import dedent
from typing import TYPE_CHECKING, Literal, ParamSpec, Protocol
import asyncio
import json
import logging
import os
import sys

from attrs import asdict
from click.shell_completion import CompletionItem
from diagnostic import DiagnosticError
from jsonschema_lexer import JSONSchemaLexer
from pygments.lexers.data import (  # type: ignore[reportMissingTypeStubs]
    JsonLexer,
)
from rich import box, console, panel
from rich.syntax import Syntax
from rich.table import Column, Table
from rich.text import Text
from rich_click.utils import CommandGroupDict, OptionGroupDict
from url import URL, RelativeURLWithoutBase
import rich_click as click
import structlog
import structlog.typing

from bowtie import DOCS, _connectables, _report, _suite
from bowtie._commands import SeqCase, Unsuccessful
from bowtie._core import (
    Dialect,
    Example,
    Implementation,
    NoSuchImplementation,
    StartupFailed,
    Test,
    TestCase,
)
from bowtie._direct_connectable import Direct
from bowtie.exceptions import DialectError, UnsupportedDialect

if TYPE_CHECKING:
    from collections.abc import (
        AsyncIterator,
        Awaitable,
        Mapping,
        Sequence,
        Set,
    )
    from os import PathLike
    from typing import IO, Any, TextIO

    from click.decorators import FC
    from httpx import Response
    from referencing.jsonschema import SchemaResource

    from bowtie._commands import AnyTestResult
    from bowtie._connectables import ConnectableId
    from bowtie._core import DialectRunner, ImplementationInfo
    from bowtie._registry import ValidatorRegistry


class _EX:
    def __getattr__(self, attr: str) -> int:
        return getattr(os, f"EX_{attr}", 1)  # Windows fallbacks...


EX = _EX()

STDERR = console.Console(stderr=True)


# Evade ewels/rich-click#201
_PROG = "main" if sys.argv[0].endswith("__main__.py") else "bowtie"
# rich-click's CommandGroupDict seems to be missing some covariance, as using a
# regular dict here makes pyright complain.
_COMMAND_GROUPS = {
    _PROG: [
        CommandGroupDict(
            name="Basic Commands",
            commands=["validate", "suite", "summary", "info"],
        ),
        CommandGroupDict(
            name="Advanced Usage",
            commands=[
                "filter-dialects",
                "filter-implementations",
                "latest-report",
                "run",
                "statistics",
            ],
        ),
        CommandGroupDict(
            name="Plumbing Commands",
            commands=["badges", "smoke"],
        ),
    ],
}
_OPTION_GROUPS = {
    f"bowtie {command}": [
        *[
            OptionGroupDict(name=group, options=[f"--{o}" for o in options])
            for group, options in groups
        ],
        OptionGroupDict(
            name="Connection & Communication Options",
            options=["--read-timeout", "--validate-implementations"],
        ),
        OptionGroupDict(name="Help", options=["--help"]),
    ]
    for command, groups in [
        (
            "validate",
            [
                ("Required", ["implementation"]),
                ("Schema Behavior Options", ["dialect", "set-schema"]),
                ("Validation Metadata Options", ["description", "expect"]),
            ],
        ),
        (
            "suite",
            [
                ("Required", ["implementation"]),
                (
                    "Test Run Options",
                    ["fail-fast", "filter", "max-error", "max-fail"],
                ),
                ("Test Modification Options", ["set-schema"]),
            ],
        ),
        ("info", [("Basic Options", ["implementation", "format"])]),
        ("smoke", [("Basic Options", ["implementation", "quiet", "format"])]),
        (
            "filter-dialects",
            [
                ("Required", ["implementation"]),
                ("Filters", ["dialect", "latest", "boolean-schemas"]),
            ],
        ),
        (
            "filter-implementations",
            [
                (
                    "Filters",
                    ["supports-dialect", "language", "implementation"],
                ),
            ],
        ),
        (
            "run",
            [
                ("Required", ["implementation"]),
                ("Schema Behavior Options", ["dialect", "set-schema"]),
                (
                    "Test Run Options",
                    ["fail-fast", "filter", "max-error", "max-fail"],
                ),
            ],
        ),
    ]
}


@click.rich_config(
    help_config=click.RichHelpConfiguration(
        command_groups=_COMMAND_GROUPS,
        option_groups=_OPTION_GROUPS,
        style_commands_table_column_width_ratio=(1, 3),
        # Otherwise there's an uncomfortable amount of internal whitespace.
        max_width=120,
    ),
)
@click.group(
    context_settings=dict(help_option_names=["--help", "-h"]),
    # needing to explicitly dedent here, as well as the extra newline
    # before "Full documentation" both seem like rich-click bugs.
    epilog=dedent(
        f"""
        If you don't know where to begin, `bowtie validate --help` or
        `bowtie suite --help` are likely good places to start.

        Full documentation can also be found at {DOCS}
        """,
    ),
)
@click.version_option(prog_name="bowtie", package_name="bowtie-json-schema")
@click.option(
    "--log-level",
    "-L",
    help="How verbose should Bowtie be?",
    default="warning",
    show_default="warning",
    type=click.Choice(
        [
            "debug",
            "info",
            "warning",
            "error",
            "critical",
        ],
    ),
)
def main(log_level: str):
    """
    A meta-validator for the JSON Schema specifications.

    Bowtie gives you access to the JSON Schema ecosystem across every
    programming language and implementation.

    It lets you compare implementations either to each other or to known
    correct results from the official JSON Schema test suite.
    """
    _redirect_structlog(log_level=getattr(logging, log_level.upper()))


P = ParamSpec("P")


def subcommand(fn: Callable[P, int | None]):
    """
    Define a Bowtie subcommand which returns its exit code.
    """

    @main.command()
    @click.pass_context
    @wraps(fn)
    def run(context: click.Context, *args: P.args, **kwargs: P.kwargs) -> None:
        exit_code = fn(*args, **kwargs)
        context.exit(0 if exit_code is None else exit_code)

    return run


class ImplementationSubcommand(Protocol):
    def __call__(
        self,
        start: Callable[
            [],
            AsyncIterator[tuple[ConnectableId, Implementation]],
        ],
        **kwargs: Any,
    ) -> Awaitable[int | None]: ...


SILENT = _report.Reporter(write=lambda **_: None)  # type: ignore[reportUnknownArgumentType])


def implementation_subcommand(
    reporter: _report.Reporter = SILENT,
    default_implementations: Set[str] = Implementation.known(),
):
    """
    Define a Bowtie subcommand which starts up some implementations.

    Runs the wrapped function with only the successfully started
    implementations.
    """

    def wrapper(fn: ImplementationSubcommand):
        async def run(
            connectables: Iterable[_connectables.Connectable],
            read_timeout_sec: float,
            registry: ValidatorRegistry[Any] = Direct.from_id(
                "python-jsonschema",
            ).registry(),
            **kw: Any,
        ) -> int:
            exit_code = 0

            async def start():
                nonlocal exit_code

                successful = 0
                async with _start(
                    connectables=connectables,
                    registry=registry,
                    reporter=reporter,
                    read_timeout_sec=read_timeout_sec,
                ) as implementations:
                    for each in implementations:  # FIXME: respect --quiet
                        try:
                            connectable_implementation = await each
                        except (NoSuchImplementation, StartupFailed) as error:
                            exit_code |= EX.CONFIG
                            STDERR.print(error)
                            continue

                        successful += 1
                        yield connectable_implementation

                    if not successful and default_implementations:
                        # TODO: show a diagnostic that collects crash causes
                        exit_code |= EX.CONFIG
                        return

            # FIXME: Convert this to an instance presumably, but for now we
            #        just want this data available in the functions,
            #        and introducing another type is annoying when most of the
            #        complexity has to do with _run / _start still existing --
            #        we need to finish removing them.
            start.connectables = [each.to_terse() for each in connectables]  # type: ignore[reportFunctionMemberAccess]

            fn_exit_code = await fn(start=start, **kw)
            return exit_code | (fn_exit_code or 0)

        @subcommand
        @click.option(
            "--implementation",
            "-i",
            "connectables",
            type=_connectables.ClickParam(),
            default=lambda: (
                default_implementations
                if sys.stdin.isatty() or "CI" in os.environ
                else [line.strip() for line in sys.stdin]
            ),
            multiple=True,
            metavar="IMPLEMENTATION",
            help=(
                "A connectable ID for a JSON Schema implementation supported "
                "by Bowtie. May be repeated multiple times to select multiple "
                "implementations to run. "
                "Run `bowtie filter-implementations` for the full list of "
                "supported implementations."
            ),
        )
        @TIMEOUT
        @wraps(fn)
        def cmd(
            connectables: Iterable[_connectables.Connectable],
            **kwargs: Any,
        ) -> int:
            return asyncio.run(run(connectables=connectables, **kwargs))

        return cmd

    return wrapper


@subcommand
@click.option(
    "--site",
    default=Path("site"),
    show_default=True,
    type=click.Path(
        path_type=Path,
        file_okay=False,
        dir_okay=True,
        exists=True,
    ),
    help=(
        "The path to a previously generated collection of reports, "
        "used to generate the badges."
    ),
)
def badges(site: Path):
    """
    Generate Bowtie badges for implementations using a previous Bowtie run.

    Will generate badges for any existing dialects, and ignore any for which a
    report was not generated.
    """
    outdir = site / "badges"
    try:
        outdir.mkdir()
    except FileExistsError:
        error = DiagnosticError(
            code="already-exists",
            message="Badge output directory already exists.",
            causes=[f"{outdir} is an existing directory."],
            hint_stmt=(
                "If you intended to replace its contents with new badges, "
                "delete the directory first."
            ),
        )
        STDERR.print(error)
        return EX.CONFIG

    supported_versions: dict[Path, Iterable[Dialect]] = {}

    for name, dialect in Dialect.by_short_name().items():
        try:
            file = site.joinpath(f"{name}.json").open()
        except FileNotFoundError:
            continue
        with file:
            report = _report.Report.from_serialized(file)
            if report.is_empty:
                error = DiagnosticError(
                    code="empty-report",
                    message="A Bowtie report is empty.",
                    causes=[f"The {name} report contains no results."],
                    hint_stmt="Check that site generation has not failed.",
                )
                STDERR.print(error)
                return EX.DATAERR

            badge_name = f"{dialect.short_name}.json"

            for each, badge in report.compliance_badges():
                dir = outdir / each.id

                compliance = dir / "compliance"
                compliance.mkdir(parents=True, exist_ok=True)
                compliance.joinpath(badge_name).write_text(json.dumps(badge))

                dialects = each.dialects
                seen = supported_versions.setdefault(dir, dialects)
                if seen != dialects:
                    message = (
                        f"{dir.name} appears with different "
                        "supported dialects in the provided reports."
                    )
                    error = DiagnosticError(
                        code="inconsistent-reports",
                        message=message,
                        causes=[
                            f"{file.name} contains:\n{pformat(dialects)}",
                            f"{pformat(seen)} was previously seen.",
                        ],
                        hint_stmt=(
                            "Check that the implementation produces "
                            "consistent output and that a run has not failed."
                        ),
                    )
                    STDERR.print(error)
                    return EX.CONFIG

    for dir, dialects in supported_versions.items():
        badge = _report.supported_version_badge(dialects=dialects)
        dir.joinpath("supported_versions.json").write_text(json.dumps(badge))


_F = Literal["json", "pretty", "markdown"]


def format_option(**option_kwargs: Any) -> Callable[[FC], FC]:
    if not option_kwargs:
        option_kwargs = dict(
            default=lambda: "pretty" if sys.stdout.isatty() else "json",
            show_default="pretty if stdout is a tty, otherwise JSON",
            type=click.Choice(["json", "pretty", "markdown"]),
        )

    def _format_option(fn: FC) -> FC:
        def show_schema(
            ctx: click.Context,
            param: click.Parameter | None,
            value: bool,
        ) -> None:
            if not value or ctx.resilient_parsing:
                return
            uri = URL.parse(f"tag:bowtie.report,2024:cli:{ctx.command.name}")
            schema = Direct.from_id("python-jsonschema").registry().schema(uri)
            # FIXME: Syntax highlight? But rich appears to be doing some
            #        bizarre line wrapping, even if I disable a bunch of random
            #        options (crop, no_wrap, word_wrap in Syntax, ...) which
            #        fails the integration tests.
            click.echo(json.dumps(schema, indent=2))
            ctx.exit()

        return click.option(
            "--format",
            "-f",
            "format",
            help="What format to use for the output",
            **option_kwargs,
        )(
            click.option(
                "--schema",
                callback=show_schema,
                expose_value=False,
                is_eager=True,
                is_flag=True,
                help="Show the JSON Schema for this command's JSON output.",
            )(fn),
        )

    return _format_option


class _Report(click.File):
    """
    Select a previously produced Bowtie report.
    """

    name = "report"
    mode = "r"

    def convert(  # type: ignore[reportIncompatibleMethodOverride]
        self,
        value: str | PathLike[str] | IO[Any] | _report.Report,
        param: click.Parameter | None,
        ctx: click.Context,
    ) -> _report.Report:
        if isinstance(value, _report.Report):
            return value

        input = super().convert(value, param, ctx)
        try:
            return _report.Report.from_serialized(input)
        except _report.EmptyReport:
            error = DiagnosticError(
                code="empty-report",
                message="The Bowtie report is empty.",
                causes=[f"{input.name} contains no test result data."],
                hint_stmt=(
                    "If you are piping in report data, "
                    "check to ensure that what you've run has succeeded, "
                    "otherwise it may be emitting no report data."
                ),
            )
            STDERR.print(error)
            ctx.exit(EX.NOINPUT)
        except json.JSONDecodeError as err:
            error = DiagnosticError(
                code="report-not-json",
                message="The Bowtie report looks corrupt.",
                causes=[f"{input.name} is not valid JSON.", str(err)],
                hint_stmt=(
                    "If you are piping in report data, "
                    "the command producing the report has likely failed "
                    "and the real error is above this one. "
                    "Otherwise, ensure you are passing in a report generated "
                    "by Bowtie."
                ),
            )
            STDERR.print(error)
            ctx.exit(EX.DATAERR)
        except _report.MissingFooter:
            error = DiagnosticError(
                code="truncated-report",
                message="The Bowtie report looks corrupt.",
                causes=[
                    f"{input.name} is missing its footer, which usually means "
                    "it has been somehow truncated.",
                ],
                hint_stmt=(
                    "Try running the command you used to produce the report, "
                    "without piping it. If it crashes, file a bug report!"
                ),
            )
            STDERR.print(error)
            ctx.exit(EX.DATAERR)


@subcommand
@format_option()
@click.option(
    "--show",
    "-s",
    default="validation",
    show_default=True,
    type=click.Choice(["failures", "validation"]),
    help=(
        "Configure whether to display validation results "
        "(whether instances are valid or not) or test failure results "
        "(whether the validation results match expected validation results)"
    ),
)
@click.argument("report", default="-", type=_Report())
def summary(report: _report.Report, format: _F, show: str):
    """
    Generate an (in-terminal) summary of a Bowtie run.
    """
    if show == "failures":
        results = report.worst_to_best()
        to_table = _failure_table
        to_markdown_table = _failure_table_in_markdown

        def to_serializable(  # type: ignore[reportRedeclaration]
            value: Iterable[
                tuple[ConnectableId, ImplementationInfo, Unsuccessful],
            ],
        ):
            return [(id, asdict(counts)) for id, _, counts in value]

    else:
        results = report.cases_with_results()
        to_table = _validation_results_table
        to_markdown_table = _validation_results_table_in_markdown

        def to_serializable(
            value: Iterable[
                tuple[
                    TestCase,
                    Iterable[tuple[Test, dict[str, AnyTestResult]]],
                ]
            ],
        ):
            return [
                (
                    case.schema,
                    [
                        (
                            test.instance,
                            {k: v.description for k, v in test_result.items()},
                        )
                        for test, test_result in test_results
                    ],
                )
                for case, test_results in value
            ]

    match format:
        case "json":
            click.echo(json.dumps(to_serializable(results), indent=2))  # type: ignore[reportGeneralTypeIssues]
        case "pretty":
            table = to_table(report, results)  # type: ignore[reportGeneralTypeIssues]
            console.Console().print(table)
        case "markdown":
            table = to_markdown_table(report, results)  # type: ignore[reportGeneralTypeIssues]
            console.Console().print(table)


def _convert_table_to_markdown(columns: list[str], rows: list[list[str]]):
    widths = [max(len(row[i]) for row in rows) for i in range(len(columns))]
    rows = [[elt.center(w) for elt, w in zip(line, widths)] for line in rows]

    header = "| " + " | ".join(columns) + " |"
    border_left = "|:"
    border_center = ":|:"
    border_right = ":|"

    separator = (
        border_left
        + border_center.join(["-" * w for w in widths])
        + border_right
    )

    # body of the table
    body = [""] * len(rows)  # empty string list that we fill after
    for idx, line in enumerate(rows):
        # for each line, change the body at the correct index
        body[idx] = "| " + " | ".join(line) + " |"
    body = "\n".join(body)

    return f"\n{header}\n{separator}\n{body}"


def _failure_table(
    report: _report.Report,
    results: list[tuple[ConnectableId, ImplementationInfo, Unsuccessful]],
):
    from collections import Counter

    test = "tests" if report.total_tests != 1 else "test"
    table = Table(
        "Implementation",
        "Skips",
        "Errors",
        "Failures",
        title="Bowtie",
        caption=f"{report.total_tests} {test} ran\n",
    )

    implementation_counts = Counter(
        each.id for each in report.implementations.values()
    )

    for _, each, unsuccessful in results:
        table.add_row(
            Text.assemble(
                each.name,
                (f" ({each.language})", "dim"),
                (
                    (f" {each.version}", "dim")
                    if implementation_counts[each.id] > 1
                    else ("", "")
                ),
            ),
            str(unsuccessful.skipped),
            str(unsuccessful.errored),
            str(unsuccessful.failed),
        )
    return table


def _failure_table_in_markdown(
    report: _report.Report,
    results: list[tuple[ConnectableId, ImplementationInfo, Unsuccessful]],
):
    from collections import Counter

    test = "tests" if report.total_tests != 1 else "test"
    rows: list[list[str]] = []
    columns = [
        "Implementation",
        "Skips",
        "Errors",
        "Failures",
    ]

    implementation_counts = Counter(
        each.id for each in report.implementations.values()
    )

    for _, each, unsuccessful in results:
        rows.append(
            [
<<<<<<< HEAD
                f"{each.name} ({each.language})"
                f" {each.version}"
                if implementation_counts[each.id] > 1
                else "",
=======
                f"{each.name}"
                + f" ({each.language})"
                + (
                    f" {each.version}"
                    if implementation_counts[each.id] > 1
                    else ""
                ),
>>>>>>> b1940c7c
                str(unsuccessful.skipped),
                str(unsuccessful.errored),
                str(unsuccessful.failed),
            ],
        )

    return "\n".join(
        [
            "# Bowtie Failures Summary",
            _convert_table_to_markdown(columns, rows),
            "",
            f"**{report.total_tests} {test} ran**",
        ],
    )


def _validation_results_table(
    report: _report.Report,
    results: Iterable[
        tuple[TestCase, Iterable[tuple[Test, Mapping[str, AnyTestResult]]]],
    ],
):
    from collections import Counter

    test = "tests" if report.total_tests != 1 else "test"
    table = Table(
        Column(header="Schema", vertical="middle"),
        "",
        title="Bowtie",
        caption=f"{report.total_tests} {test} ran",
    )

    # TODO: sort the columns by results?
    implementations = report.implementations
    implementation_counts = Counter(
        each.id for each in implementations.values()
    )

    for case, test_results in results:
        subtable = Table("Instance", box=box.SIMPLE_HEAD)
        for implementation in implementations.values():
            subtable.add_column(
                Text.assemble(
                    implementation.name,
                    (f" ({implementation.language})", "dim"),
                    (
                        (f" {implementation.version}", "dim")
                        if implementation_counts[implementation.id] > 1
                        else ("", "")
                    ),
                ),
            )

        for test, test_result in test_results:
            subtable.add_row(
                Syntax(
                    json.dumps(test.instance),
                    lexer=JsonLexer(),
                    background_color="default",
                    word_wrap=True,
                ),
                *(Text(test_result[id].description) for id in implementations),
            )

        table.add_row(
            Syntax(
                json.dumps(case.schema, indent=2),
                lexer=JSONSchemaLexer(str(report.metadata.dialect.uri)),
                background_color="default",
                word_wrap=True,
            ),
            subtable,
        )
        table.add_section()

    return table


def _validation_results_table_in_markdown(
    report: _report.Report,
    results: Iterable[
        tuple[TestCase, Iterable[tuple[Test, Mapping[str, AnyTestResult]]]],
    ],
):
    from collections import Counter

    rows_data: list[list[str]] = []
    final_content = ""

    inner_table_columns = ["Instance"]
    implementations = report.implementations
    implementation_counts = Counter(
        each.id for each in implementations.values()
    )
    inner_table_columns.extend(
<<<<<<< HEAD
        f"{implementation.name} ({implementation.language})"
        f" {implementation.version}"
        if implementation_counts[implementation.id] > 1
        else ""
=======
        f"{implementation.name}"
        + (
            f" {implementation.version}"
            if implementation_counts[implementation.id] > 1
            else ""
        )
        + f" ({implementation.language})"
>>>>>>> b1940c7c
        for implementation in implementations.values()
    )

    for case, test_results in results:
        inner_table_rows: list[list[str]] = []
        for test, test_result in test_results:
            inner_table_rows.append(
                [
                    json.dumps(test.instance),
                    *(test_result[id].description for id in implementations),
                ],
            )
        inner_markdown_table = _convert_table_to_markdown(
            inner_table_columns,
            inner_table_rows,
        )
        schema_name = json.dumps(case.schema, indent=2)
        row_data = [schema_name, inner_markdown_table]
        rows_data.append(row_data)

    for idx, row_data in enumerate(rows_data):
        final_content += f"### {idx+1}. Schema:\n {row_data[0]}\n\n"
        final_content += "### Results:"
        final_content += row_data[1]

    return final_content


@subcommand
@format_option()
@click.option(
    "--quantiles",
    "n",
    default=4,
    type=int,
    help=(
        "How many quantiles should be emitted for the compliance numbers? "
        "Computing quantiles only is sensical if this number is more than the "
        "number of implementations reported on. By default, we compute "
        "quartiles."
    ),
)
@click.argument(
    "report",
    default=lambda: (
        "-"
        if not sys.stdin.isatty()
        else _report.Report.from_serialized(
            asyncio.run(Dialect.latest().latest_report()).iter_lines(),
        )
    ),
    type=_Report(),
)
def statistics(
    report: _report.Report,
    n: int,
    format: _F,
):
    """
    Show summary statistics for a Bowtie generated report.

    If stdin is a TTY, the most recent public report for the latest JSON Schema
    dialect is downloaded.
    Otherwise, if it *is not* a TTY (e.g. if it is a pipe) then it should
    contain report data.

    Piping input via:

      $ bowtie latest-report --dialect <some-dialect> | bowtie statistics

    can be useful to retrieve the latest report for a specific dialect.
    """
    dialect, ran_on_date = report.metadata.dialect, report.metadata.started
    unsuccessful = report.compliance_by_implementation().values()
    statistics = dict(
        median=median(unsuccessful),
        mean=mean(unsuccessful),
        **(  # quantiles only make sense for n < len(data)
            {"quantiles": quantiles(unsuccessful, n=n)}
            if n < len(unsuccessful)
            else {}
        ),
    )
    match format:
        case "json":
            statistics = {
                "dialect": str(dialect.uri),
                "ran_on": ran_on_date.isoformat(),
                **statistics,
            }
            click.echo(json.dumps(statistics, indent=2))
        case "pretty":
            click.echo(
                f"Dialect: {dialect.pretty_name}\n"
                f"Ran on: {ran_on_date.strftime('%x %X %Z')}\n",
            )
            for k, v in statistics.items():
                click.echo(f"{k}: {v}")
        case "markdown":
            heading = (
                f"## Dialect: {dialect.pretty_name}\n\n"
                f"### Ran on: {ran_on_date.strftime('%x %X %Z')}\n"
            )
            markdown = _convert_table_to_markdown(
                columns=["Metric", "Value"],
                rows=[[k, str(v)] for k, v in statistics.items()],
            )
            click.echo(heading + markdown)


def do_not_validate(*ignored: SchemaResource) -> Callable[..., None]:
    return lambda *args, **kwargs: None


class _Dialect(click.ParamType):
    """
    Select a JSON Schema dialect.
    """

    name = "dialect"

    def convert(
        self,
        value: str | Dialect,
        param: click.Parameter | None,
        ctx: click.Context | None,
    ) -> Dialect:
        if not isinstance(value, str):
            return value

        dialect = Dialect.by_alias().get(value)
        if dialect is not None:
            return dialect

        try:
            url = URL.parse(value)
        except RelativeURLWithoutBase:
            pass
        else:
            dialect = Dialect.by_uri().get(url)
            if dialect is not None:
                return dialect

        self.fail(f"{value!r} is not a known dialect URI or short name.")

    def shell_complete(
        self,
        ctx: click.Context,
        param: click.Parameter,
        incomplete: str,
    ) -> list[CompletionItem]:
        if incomplete:  # the user typed something, so filter over everything
            suggestions = [
                (field, dialect)
                for dialect in Dialect.known()
                for field in [
                    str(dialect.uri),
                    dialect.short_name,
                    *dialect.aliases,
                ]
            ]
            suggestions = [(str(u), d) for u, d in Dialect.by_uri().items()]
        else:  # the user didn't type anything, only suggest short names
            suggestions = Dialect.by_short_name().items()

        return [
            # FIXME: pallets/click#2703
            CompletionItem(
                value=value.replace(":", "\\:"),
                help=f"the {dialect.pretty_name} dialect",
            )
            for value, dialect in suggestions
            if value.startswith(incomplete.lower())
        ]


CaseTransform = Callable[[Iterable[TestCase]], Iterable[TestCase]]


class _Filter(click.ParamType):
    """
    Filter some test cases by a pattern.
    """

    name = "filter"

    def convert(
        self,
        value: str,
        param: click.Parameter | None,
        ctx: click.Context | None,
    ) -> CaseTransform:
        return lambda cases: (
            case for case in cases if fnmatch(case.description, f"*{value}*")
        )


def _set_dialect_via_schema(ctx: click.Context, _, value: _Dialect):
    """
    Set the dialect according to a possibly present :kw:`$schema` keyword.
    """
    if value:
        return value
    schema = ctx.params.get("schema")
    dialect_from_schema: str | None = (  # type: ignore[reportUnknownVariableType]
        schema.get("$schema")  # type: ignore[reportUnknownMemberType]
        if isinstance(schema, dict)
        else None
    )
    return (
        Dialect.from_str(dialect_from_schema)  # type: ignore[reportUnknownArgumentType]
        if dialect_from_schema
        else Dialect.latest()
    )


def _set_schema(dialect: Dialect) -> CaseTransform:
    """
    Explicitly set a dialect on schemas passing through by setting ``$schema``.
    """
    return lambda cases: (c.with_explicit_dialect(dialect) for c in cases)


def _do_nothing(*args: Any, **kwargs: Any) -> CaseTransform:
    return lambda cases: cases


IMPLEMENTATION = click.option(
    "--implementation",
    "-i",
    "connectables",
    type=_connectables.ClickParam(),
    required=True,
    multiple=True,
    metavar="IMPLEMENTATION",
    help=(
        "A connectable ID for a JSON Schema implementation supported "
        "by Bowtie. May be repeated multiple times to select multiple "
        "implementations to run. "
        "Run `bowtie filter-implementations` for the full list of "
        "supported implementations."
    ),
)
FILTER = click.option(
    "--filter",
    "-k",
    default="",
    type=_Filter(),
    metavar="GLOB",
    help="Only run cases whose description match the given glob pattern.",
)
SET_SCHEMA = click.option(
    "--set-schema",
    "-S",
    "maybe_set_schema",
    # I have no idea why Click makes this so hard, but no combination of:
    #     type, default, is_flag, flag_value, nargs, ...
    # makes this work without doing it manually with callback.
    callback=lambda _, __, v: _set_schema if v else _do_nothing,  # type: ignore[reportUnknownLambdaType]
    is_flag=True,
    show_default=True,
    default=False,
    help=(
        "Explicitly set $schema in all (non-boolean) case schemas sent to "
        "implementations. Note this of course means what is passed to "
        "implementations will differ from what is provided in the input."
    ),
)
TIMEOUT = click.option(
    "--read-timeout",
    "-T",
    "read_timeout_sec",
    default=2.0,
    show_default=True,
    metavar="SECONDS",
    help=(
        "An explicit timeout to wait for each implementation to respond "
        "to *each* instance being validated. Set this to 0 if you wish "
        "to wait forever, though note that this means you may end up waiting "
        "... forever!"
    ),
)
VALIDATE = click.option(
    "--validate-implementations",
    "-V",
    "registry",
    # I have no idea why Click makes this so hard, but no combination of:
    #     type, default, is_flag, flag_value, nargs, ...
    # makes this work without doing it manually with callback.
    callback=lambda _, __, v: (  # type: ignore[reportUnknownLambdaType]
        Direct.from_id("python-jsonschema" if v else "null").registry()
    ),
    is_flag=True,
    help=(
        "When speaking to implementations (provided via -i), validate "
        "the requests and responses sent to them under Bowtie's JSON Schema "
        "specification. Generally, this option protects against broken Bowtie "
        "implementations and can be left at its default (of off) unless "
        "you are developing a new implementation container."
    ),
)


def dialect_option(
    default: Dialect | None = Dialect.latest(),
    **kwargs: Any,
):
    if default is not None:
        kwargs.update(default=default, show_default=default.pretty_name)

    shortnames = ", ".join(sorted(Dialect.by_alias()))
    return click.option(
        "--dialect",
        "-D",
        "dialect",
        type=_Dialect(),
        metavar="URI_OR_NAME",
        help=(
            "A URI or shortname identifying the dialect of each test. "
            f"Possible shortnames include: {shortnames}."
        ),
        **kwargs,
    )


def fail_fast(fn: FC) -> FC:
    conflict = "don't provide both --fail-fast and --max-fail / --max-error"

    # Both are these are needed because parsing is order dependent :/
    def disallow_fail_fast(
        ctx: click.Context,
        _,
        value: int | None,
    ) -> int | None:
        if ctx.params.get("fail_fast"):
            if value is None:
                return 1
            raise click.UsageError(conflict)
        return value

    def disallow_max_fail(
        ctx: click.Context,
        _,
        value: int | None,
    ) -> int | None:
        if value and ctx.params.get("max_fail", 1) != 1:
            raise click.UsageError(conflict)
        return value

    N = "COUNT"
    msg = f"Stop running once {N} tests {{}} in total across implementations."
    return click.option(
        "-x",
        "--fail-fast",
        callback=disallow_max_fail,
        is_flag=True,
        default=False,
        help="Stop running immediately after the first failure or error.",
    )(
        click.option(
            "--max-fail",
            metavar=N,
            type=click.IntRange(min=1),
            callback=disallow_fail_fast,
            help=msg.format("fail"),
        )(
            click.option(
                "--max-error",
                metavar=N,
                type=click.IntRange(min=1),
                callback=disallow_fail_fast,
                help=msg.format("error"),
            )(fn),
        ),
    )


class JSON(click.File):

    name = "JSON"

    def convert(
        self,
        value: str | PathLike[str] | IO[Any],
        param: click.Parameter | None,
        ctx: click.Context | None,
    ) -> Any:
        return json.load(super().convert(value, param, ctx))


@subcommand
@dialect_option()
@IMPLEMENTATION
@FILTER
@fail_fast
@SET_SCHEMA
@TIMEOUT
@VALIDATE
@click.argument(
    "input",
    default="-",
    type=click.File(mode="rb"),
)
def run(
    input: Iterable[str],
    filter: CaseTransform,
    dialect: Dialect,
    **kwargs: Any,
):
    """
    Run test cases written directly in Bowtie's testing format.

    This is generally useful if you wish to hand-author which schemas to
    include in the schema registry, or otherwise exactly control the contents
    of a test case.
    """
    cases = filter(
        TestCase.from_dict(dialect=dialect, **json.loads(line))
        for line in input
    )
    return asyncio.run(_run(**kwargs, cases=cases, dialect=dialect))


@subcommand
@dialect_option(default=None, callback=_set_dialect_via_schema)
@IMPLEMENTATION
@SET_SCHEMA
@TIMEOUT
@VALIDATE
@click.option(
    "-d",
    "--description",
    default="bowtie validate",
    help="A (human-readable) description for this test case.",
)
@click.option(
    "--expect",
    show_default=True,
    show_choices=True,
    default="any",
    type=click.Choice(["valid", "invalid", "any"], case_sensitive=False),
    callback=lambda _, __, value: (  # type: ignore[reportUnknownLambdaType]
        None if value == "any" else value == "valid"
    ),
    help=(
        "Expect the given input to be considered valid or invalid, "
        "or else (with 'any') to allow either result."
    ),
)
@click.argument("schema", type=JSON())
@click.argument("instances", nargs=-1, type=JSON())
def validate(
    schema: Any,
    instances: Iterable[Any],
    expect: bool | None,
    description: str,
    **kwargs: Any,
):
    """
    Validate instances under a schema across any supported implementation.
    """
    if not instances:
        return EX.NOINPUT

    tests = [Example(description="", instance=each) for each in instances]
    if expect is not None:
        tests = [test.expect(expect) for test in tests]
    case = TestCase(description=description, schema=schema, tests=tests)
    return asyncio.run(_run(fail_fast=False, **kwargs, cases=[case]))


LANGUAGE_ALIASES = {
    "cpp": "c++",
    "js": "javascript",
    "ts": "typescript",
}
KNOWN_LANGUAGES = {
    *LANGUAGE_ALIASES.values(),
    *(i.partition("-")[0] for i in Implementation.known()),
}


@implementation_subcommand()  # type: ignore[reportArgumentType]
@format_option(
    default="plain",
    show_default=True,
    type=click.Choice(["plain", "json"]),
)
@click.option(
    "--supports-dialect",
    "-d",
    "dialects",
    type=_Dialect(),
    default=frozenset(),
    metavar="URI_OR_NAME",
    multiple=True,
    help=(
        "Only include implementations supporting the given dialect or dialect "
        "short name."
    ),
)
@click.option(
    "--language",
    "-l",
    "languages",
    type=click.Choice(sorted(KNOWN_LANGUAGES), case_sensitive=False),
    callback=lambda _, __, value: (  # type: ignore[reportUnknownLambdaType]
        KNOWN_LANGUAGES
        if not value
        else frozenset(
            LANGUAGE_ALIASES.get(each, each)  # type: ignore[reportUnknownArgumentType]
            for each in value  # type: ignore[reportUnknownArgumentType]
        )
    ),
    multiple=True,
    metavar="LANGUAGE",
    help="Only include implementations in the given programming language",
)
async def filter_implementations(
    start: Callable[
        [],
        AsyncIterator[tuple[ConnectableId, Implementation]],
    ],
    dialects: Sequence[Dialect],
    languages: Set[str],
    format: Literal["plain", "json"],
):
    """
    Output implementations which match the given criteria.

    Useful for piping or otherwise using the resulting output for further
    Bowtie commands.
    """
    if not dialects and languages == KNOWN_LANGUAGES:
        matching = start.connectables  # type: ignore[reportFunctionMemberAccess]
    else:
        matching = [
            name
            async for name, each in start()
            if each.supports(*dialects) and each.info.language in languages
        ]

    match format:
        case "json":
            click.echo(json.dumps(matching, indent=2))
        case "plain":
            for name in matching:
                click.echo(name)


@implementation_subcommand(default_implementations=frozenset())  # type: ignore[reportArgumentType]
@click.option(
    "--dialect",
    "-d",
    "dialects",
    type=_Dialect(),
    default=Dialect.known(),
    metavar="URI_OR_NAME",
    multiple=True,
    help="Filter from the given list of dialects only.",
)
@click.option(
    "--latest",
    "-l",
    "latest",
    is_flag=True,
    default=False,
    help="Show only the latest dialect.",
)
@click.option(
    "--boolean-schemas/--no-boolean-schemas",
    "-b/-B",
    "booleans",
    default=None,
    help=(
        "If provided, show only dialects which do (or do not) "
        "support boolean schemas. Otherwise show either kind."
    ),
)
async def filter_dialects(
    start: Callable[
        [],
        AsyncIterator[tuple[ConnectableId, Implementation]],
    ],
    dialects: Iterable[Dialect],
    latest: bool,
    booleans: bool | None,
):
    """
    Output dialect URIs matching a given criteria.

    If any implementations are provided, filter dialects supported by all the
    given implementations.
    """
    matching = {
        dialect
        for dialect in dialects
        if booleans is None or dialect.has_boolean_schemas == booleans
    }

    async for _, implementation in start():
        matching &= implementation.info.dialects

    if not matching:
        click.echo("No dialects match.", file=sys.stderr)
        return EX.DATAERR

    for dialect in sorted(matching, reverse=True):
        click.echo(dialect.uri)
        if latest:
            break


@subcommand
@dialect_option()
def latest_report(dialect: Dialect):
    """
    Output the latest published report from Bowtie's website.
    """

    async def write(response: Awaitable[Response]):
        async for chunk in (await response).aiter_bytes():
            click.echo(chunk)

    asyncio.run(write(dialect.latest_report()))


@implementation_subcommand()  # type: ignore[reportArgumentType]
@format_option()
async def info(
    start: Callable[
        [],
        AsyncIterator[tuple[ConnectableId, Implementation]],
    ],
    format: _F,
):
    """
    Show information about a supported implementation.
    """
    serializable: dict[ConnectableId, dict[str, Any]] = {}

    async for _, each in start():
        metadata = [(k, v) for k, v in each.info.serializable().items() if v]
        metadata.sort(
            key=lambda kv: (
                kv[0] != "name",
                kv[0] != "language",
                kv[0] != "version",
                kv[0] == "links",
                kv[0] == "dialects",
                kv[0],
            ),
        )

        match format:
            case "json":
                serializable[each.id] = dict(metadata)
            case "pretty":
                click.echo(
                    "\n".join(
                        f"{k}: {json.dumps(v, indent=2)}" for k, v in metadata
                    ),
                )
            case "markdown":
                click.echo(
                    "\n".join(
                        f"**{k}**: {json.dumps(v, indent=2)}"
                        for k, v in metadata
                    ),
                )

    if format == "json":
        if len(serializable) == 1:
            (output,) = serializable.values()
        else:
            output = serializable
        click.echo(json.dumps(output, indent=2))


@implementation_subcommand()  # type: ignore[reportArgumentType]
@click.option(
    "-q",
    "--quiet",
    "echo",
    # I have no idea why Click makes this so hard, but no combination of:
    #     type, default, is_flag, flag_value, nargs, ...
    # makes this work without doing it manually with callback.
    callback=lambda _, __, v: click.echo if not v else lambda *_, **__: None,  # type: ignore[reportUnknownLambdaType]
    is_flag=True,
    help="Don't print any output, just exit with nonzero status on failure.",
)
@format_option()
async def smoke(
    start: Callable[
        [],
        AsyncIterator[tuple[ConnectableId, Implementation]],
    ],
    format: _F,
    echo: Callable[..., None],
) -> int:
    """
    Smoke test implementations for basic correctness against Bowtie's protocol.
    """
    exit_code = 0

    async for _, implementation in start():
        echo(f"Testing {implementation.id!r}...\n", file=sys.stderr)
        serializable: list[dict[str, Any]] = []
        implementation_exit_code = 0

        async for _, results in implementation.smoke():
            async for case, result in results:
                if result.unsuccessful():
                    implementation_exit_code |= EX.DATAERR

                match format:
                    case "json":
                        serializable.append(
                            dict(
                                case=case.without_expected_results(),
                                result=asdict(result.result),
                            ),
                        )

                    case "pretty":
                        echo(f"  · {case.description}: {result.dots()}")

                    case "markdown":
                        echo(f"* {case.description}: {result.dots()}")

        match format:
            case "json":
                echo(json.dumps(serializable, indent=2))

            case "pretty":
                message = (
                    "❌ some failures"
                    if implementation_exit_code
                    else "✅ all passed"
                )
                echo(f"\n{message}", file=sys.stderr)

            case "markdown":
                message = (
                    "**❌ some failures**"
                    if implementation_exit_code
                    else "**✅ all passed**"
                )
                echo(f"\n{message}", file=sys.stderr)

        exit_code |= implementation_exit_code

    return exit_code


@subcommand
@IMPLEMENTATION
@FILTER
@fail_fast
@SET_SCHEMA
@TIMEOUT
@VALIDATE
@click.argument("input", type=_suite.ClickParam())
def suite(
    input: tuple[Iterable[TestCase], Dialect, dict[str, Any]],
    filter: CaseTransform,
    **kwargs: Any,
):
    """
    Run the official JSON Schema test suite against any implementation.

    Supports a number of possible inputs:

        * file paths found on the local file system containing tests, e.g.:

            - ``{PATH}/tests/draft7`` to run the draft 7 version's tests out of a local checkout of the test suite

            - ``{PATH}/tests/draft7/foo.json`` to run just one file from a checkout

        * URLs to the test suite repository hosted on GitHub, e.g.:

            - ``https://github.com/json-schema-org/JSON-Schema-Test-Suite/blob/main/tests/draft7/``
              to run a version directly from any branch which exists in GitHub

            - ``https://github.com/json-schema-org/JSON-Schema-Test-Suite/blob/main/tests/draft7/foo.json``
              to run a single file directly from a branch which exists in GitHub

        * short name versions of the previous URLs (similar to those providable
          to `bowtie validate --dialect`, e.g.:

            - ``7``, to run the draft 7 tests directly from GitHub (as in the
              URL example above)

    """  # noqa: E501
    _cases, dialect, metadata = input
    cases = filter(_cases)
    task = _run(**kwargs, dialect=dialect, cases=cases, run_metadata=metadata)
    return asyncio.run(task)


async def _run(
    connectables: Iterable[_connectables.Connectable],
    cases: Iterable[TestCase],
    dialect: Dialect,
    fail_fast: bool,
    maybe_set_schema: Callable[[Dialect], CaseTransform],
    max_fail: int | None = None,
    max_error: int | None = None,
    run_metadata: dict[str, Any] = {},
    reporter: _report.Reporter = _report.Reporter(),
    **kwargs: Any,
) -> int:
    exit_code = 0
    acknowledged: Mapping[ConnectableId, ImplementationInfo] = {}
    runners: list[DialectRunner] = []
    async with _start(
        connectables=connectables,
        reporter=reporter,
        **kwargs,
    ) as starting:
        for each in starting:
            try:
                _, implementation = await each
            except (NoSuchImplementation, StartupFailed) as error:
                exit_code |= EX.CONFIG
                STDERR.print(error)
                continue

            try:
                runner = await implementation.start_speaking(dialect)
            except DialectError as error:
                exit_code |= EX.CONFIG
                STDERR.print(error)
            except UnsupportedDialect as error:
                STDERR.print(error)
            else:
                acknowledged[implementation.id] = implementation.info
                runners.append(runner)

        if not runners:
            STDERR.print(
                "[bold red]No implementations started successfully![/]",
            )
            return exit_code | EX.CONFIG

        reporter.ready(
            _report.RunMetadata(
                implementations=acknowledged,
                dialect=dialect,
                metadata=run_metadata,
            ),
        )

        count = 0
        should_stop = False
        unsucessful = Unsuccessful()
        for count, case in enumerate(maybe_set_schema(dialect)(cases), 1):
            seq_case = SeqCase(seq=count, case=case)
            got_result = reporter.case_started(seq_case, dialect)

            responses = [seq_case.run(runner=runner) for runner in runners]

            for each in asyncio.as_completed(responses):
                result = await each
                got_result(result=result)
                unsucessful += result.unsuccessful()
                if (
                    max_fail
                    and unsucessful.failed >= max_fail
                    or (max_error and unsucessful.errored >= max_error)
                ):
                    should_stop = True

            if should_stop:
                STDERR.print(
                    "[bold yellow]Stopping -- the maximum number of "
                    "unsuccessful tests was reached![/]",
                )
                break
        reporter.finished(did_fail_fast=should_stop)
        if count == 0:
            exit_code |= EX.NOINPUT
            STDERR.print("[bold red]No test cases ran.[/]")
        elif count > 1:  # XXX: Ugh, this should be removed when Reporter dies
            STDERR.print(f"Ran [green]{count}[/] test cases.")
    return exit_code


@asynccontextmanager
async def _start(
    connectables: Iterable[_connectables.Connectable],
    read_timeout_sec: float,
    **kwargs: Any,
):
    async def _connected(
        connectable: _connectables.Connectable,
        **kwargs: Any,
    ):
        implementation = await stack.enter_async_context(
            connectable.connect(**kwargs),
        )
        return connectable.to_terse(), implementation

    async with AsyncExitStack() as stack:
        yield asyncio.as_completed(
            [_connected(each, **kwargs) for each in connectables],
        )


def _stderr_processor(file: TextIO) -> structlog.typing.Processor:
    def stderr_processor(
        logger: structlog.typing.BindableLogger,
        method_name: str,
        event_dict: structlog.typing.EventDict,
    ) -> structlog.typing.EventDict:
        for each in "stderr", "traceback":
            contents = event_dict.pop(each, None)
            if contents is not None:
                implementation = event_dict["logger_name"]
                title = f"[traceback.title]{implementation} [dim]({each})"
                console.Console(file=file, color_system="truecolor").print(
                    panel.Panel(
                        contents.rstrip("\n"),
                        title=title,
                        border_style="traceback.border",
                        expand=True,
                        padding=(1, 4),
                        highlight=True,
                    ),
                )

        return event_dict

    return stderr_processor


def _redirect_structlog(log_level: int, file: TextIO = sys.stderr):
    """
    Reconfigure structlog's defaults to go to the given location.
    """
    structlog.configure(
        processors=[
            structlog.processors.add_log_level,
            structlog.processors.StackInfoRenderer(),
            structlog.dev.set_exc_info,
            structlog.processors.TimeStamper(
                fmt="%Y-%m-%d %H:%M.%S",
                utc=False,
            ),
            _stderr_processor(file),
            structlog.dev.ConsoleRenderer(
                colors=getattr(file, "isatty", lambda: False)(),
            ),
        ],
        logger_factory=structlog.WriteLoggerFactory(file),
        wrapper_class=structlog.make_filtering_bound_logger(log_level),
    )<|MERGE_RESOLUTION|>--- conflicted
+++ resolved
@@ -705,20 +705,10 @@
     for _, each, unsuccessful in results:
         rows.append(
             [
-<<<<<<< HEAD
                 f"{each.name} ({each.language})"
                 f" {each.version}"
                 if implementation_counts[each.id] > 1
                 else "",
-=======
-                f"{each.name}"
-                + f" ({each.language})"
-                + (
-                    f" {each.version}"
-                    if implementation_counts[each.id] > 1
-                    else ""
-                ),
->>>>>>> b1940c7c
                 str(unsuccessful.skipped),
                 str(unsuccessful.errored),
                 str(unsuccessful.failed),
@@ -814,20 +804,10 @@
         each.id for each in implementations.values()
     )
     inner_table_columns.extend(
-<<<<<<< HEAD
         f"{implementation.name} ({implementation.language})"
         f" {implementation.version}"
         if implementation_counts[implementation.id] > 1
         else ""
-=======
-        f"{implementation.name}"
-        + (
-            f" {implementation.version}"
-            if implementation_counts[implementation.id] > 1
-            else ""
-        )
-        + f" ({implementation.language})"
->>>>>>> b1940c7c
         for implementation in implementations.values()
     )
 
