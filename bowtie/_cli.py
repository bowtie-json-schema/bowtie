--- conflicted
+++ resolved
@@ -759,7 +759,6 @@
                 if "source" in metadata_dict:
                     match = re.search(pattern, metadata_dict.get("source"))  # type: ignore[reportUnknownMemberType,reportUnknownArgumentType]
                     if match:
-<<<<<<< HEAD
                         org = match.group(1) # type: ignore[reportUnknownMemberType,reportUnknownVariableType]
                         repo_name = match.group(2) # type: ignore[reportUnknownMemberType,reportUnknownVariableType]
                         repo = gh.repository(org, repo_name) # type: ignore[reportUnknownMemberType,reportUnknownVariableType,reportUnknownArgumentType]
@@ -776,25 +775,6 @@
                         open_issues_count = len(open_issues) # type: ignore[reportUnknownVariableType,reportUnknownMemberType]
                         metadata.extend([ # type: ignore[reportUnknownArgumentType]
                                 ("last_release_date", last_release_date), 
-=======
-                        org = match.group(1)  # type: ignore[reportUnknownMemberType,reportUnknownVariableType]
-                        repo_name = match.group(2)  # type: ignore[reportUnknownMemberType,reportUnknownVariableType]
-                        repo = gh.repository(org, repo_name)  # type: ignore[reportUnknownMemberType,reportUnknownVariableType,reportUnknownArgumentType]
-                        latest_release = repo.latest_release()  # type: ignore[reportUnknownVariableType,reportUnknownMemberType]
-                        last_release = latest_release.published_at  # type: ignore[reportUnknownMemberType,reportUnknownVariableType]
-                        last_release_date = last_release.strftime("%Y-%m-%dT%H:%M:%SZ")  # type: ignore[reportUnknownMemberType,reportUnknownVariableType]
-                        last_commit = repo.commits().next()  # type: ignore[reportUnknownVariableType, reportUnknownMemberType]
-                        last_commit_date = last_commit.commit.author["date"]  # type: ignore[reportUnknownVariableType,reportUnknownMemberType]
-                        watchers_count = repo.subscribers_count  # type: ignore[reportUnknownVariableType,reportUnknownMemberType]
-                        stars_count = repo.stargazers_count  # type: ignore[reportUnknownVariableType,reportUnknownMemberType]
-                        pull_requests = repo.pull_requests(state="open")  # type: ignore[reportUnknownVariableType,reportUnknownMemberType]
-                        open_prs_count = sum(1 for _ in pull_requests)  # type: ignore[reportUnknownVariableType,reportUnknownArgumentType]
-                        open_issues = list(repo.issues(state="open"))  # type: ignore[reportUnknownVariableType,reportUnknownMemberType]
-                        open_issues_count = len(open_issues)  # type: ignore[reportUnknownVariableType,reportUnknownMemberType]
-                        metadata.extend(  # type: ignore[reportUnknownMemberType,reportUnknownArgumentType]
-                            [
-                                ("last_release_date", last_release_date),
->>>>>>> 8acc0df9
                                 ("last_commit_date", last_commit_date),
                                 ("watchers_count", watchers_count),
                                 ("stars_count", stars_count),
@@ -802,15 +782,9 @@
                                 ("open_issues_count", open_issues_count),
                             ],
                         )
-<<<<<<< HEAD
             except NotFoundError as not_found_err: # type: ignore[reportPossiblyUnboundVariable]
                 pass
             except ForbiddenError as forbidden_err: # type: ignore[reportPossiblyUnboundVariable]
-=======
-            except NotFoundError:
-                pass
-            except ForbiddenError:
->>>>>>> 8acc0df9
                 pass
         metadata.sort(
             key=lambda kv: (
